""" Tests of kinetic_datanator

:Author: Yosef Roth <yosefdroth@gmail.com>
:Date: 2017-04-06
:Copyright: 2017, Karr Lab
:License: MIT
"""

from os import path
from kinetic_datanator import data_structs
from kinetic_datanator import datanator
from kinetic_datanator import inchi_generator
from kinetic_datanator import io
from kinetic_datanator import query_string_manipulator
from kinetic_datanator import reaction_queries
from kinetic_datanator import sabio_interface
from kinetic_datanator import translator_for_sabio
from kinetic_datanator.util import reaction_util
from kinetic_datanator.util import molecule_util
from kinetic_datanator.util import warning_util
import openpyxl
import os
import sys
import unittest

warning_util.disable_warnings()


class TestProgram(unittest.TestCase):


    def test_getTaxonomicDistance(self):
        distance = TaxonFinder.getTaxonomicDistance('Mycoplasma pneumoniae', 'homo sapiens')
        self.assertTrue(distance == 8)

        distance = TaxonFinder.getTaxonomicDistance('homo sapiens', 'Mycoplasma pneumoniae')
        self.assertTrue(distance == 30)

        distance = TaxonFinder.getTaxonomicDistance('Saccharomyces cerevisiae Fleischmanns baking yeast', 'Mycoplasma pneumoniae')
        self.assertTrue(distance == 13)

        distance = TaxonFinder.getTaxonomicDistance('Escherichia coli', 'Bacillus algicola')
        self.assertTrue(distance == 6)

        #try what happens if it doesn't recognize the species
        distance = TaxonFinder.getTaxonomicDistance('mycoplasma pneumoniae', 'Streptococcus SomeLatinusNamus')
        self.assertTrue(distance == 6)

        #if it doesn't recognize the genus, it should return an empty string
        distance = TaxonFinder.getTaxonomicDistance('mycoplasma pneumoniae', 'SomeLatinusNamus speciesus')
        self.assertTrue(distance == "")



    def test_get_query_search_string(self):
        #test query_string_manipulator

        #test a regular case
        a = ['dGMP', 'GMP', 'Lactose 6-phosphate', 'dGDP', "Orotidine 5'-phosphate", "Guanosine 3'-phosphate", "2',3'-Cyclic GMP", 'L-Arogenate', 'N-Acylneuraminate 9-phosphate', "Maltose 6'-phosphate", "5-Amino-6-(5'-phosphoribitylamino)uracil", '6-Phospho-beta-D-glucosyl-(1,4)-D-glucose', '2-Amino-4-hydroxy-6-(D-erythro-1,2,3-trihydroxypropyl)-7,8- dihydropteridine', '2-Amino-4-hydroxy-6-(erythro-1,2,3-trihydroxypropyl)dihydropteridine triphosphate', 'Dihydroneopterin phosphate', 'Ganciclovir', '8-Br-cGMP', "2'-Deoxyguanosine 3'-phosphate", "8-Azaguanosine-5'-monophosphate", '8-oxo-dGMP', 'Dihydroneopterin triphosphate', '8-oxo-dGTP', "2'-Deoxy-8-hydroxyguanosine"]
        b = ['dGMP', 'GMP', 'Lactose 6-phosphate', 'dGDP', "Orotidine 5'-phosphate", "Guanosine 3'-phosphate", "2',3'-Cyclic GMP", 'L-Arogenate', 'N-Acylneuraminate 9-phosphate', "Maltose 6'-phosphate", "5-Amino-6-(5'-phosphoribitylamino)uracil", '6-Phospho-beta-D-glucosyl-(1,4)-D-glucose', '2-Amino-4-hydroxy-6-(D-erythro-1,2,3-trihydroxypropyl)-7,8- dihydropteridine', '2-Amino-4-hydroxy-6-(erythro-1,2,3-trihydroxypropyl)dihydropteridine triphosphate', 'Dihydroneopterin phosphate', 'Ganciclovir', '8-Br-cGMP', "2'-Deoxyguanosine 3'-phosphate", "8-Azaguanosine-5'-monophosphate", '8-oxo-dGMP', 'Dihydroneopterin triphosphate', '8-oxo-dGTP', "2'-Deoxy-8-hydroxyguanosine"]
        c = ["H2O"]
        d = ["phosphate"]
        participants = []
        participants.append([a, c])
        participants.append([b, d])
        response = query_string_manipulator.getQuerySearchString(participants)
        expectedAnswer = """((Substrate:"dGMP" OR Substrate:"GMP" OR Substrate:"Lactose 6-phosphate" OR Substrate:"dGDP" OR Substrate:"Orotidine 5'-phosphate" OR Substrate:"Guanosine 3'-phosphate" OR Substrate:"2',3'-Cyclic GMP" OR Substrate:"L-Arogenate" OR Substrate:"N-Acylneuraminate 9-phosphate" OR Substrate:"Maltose 6'-phosphate" OR Substrate:"5-Amino-6-(5'-phosphoribitylamino)uracil" OR Substrate:"6-Phospho-beta-D-glucosyl-(1,4)-D-glucose" OR Substrate:"2-Amino-4-hydroxy-6-(D-erythro-1,2,3-trihydroxypropyl)-7,8- dihydropteridine" OR Substrate:"2-Amino-4-hydroxy-6-(erythro-1,2,3-trihydroxypropyl)dihydropteridine triphosphate" OR Substrate:"Dihydroneopterin phosphate" OR Substrate:"Ganciclovir" OR Substrate:"8-Br-cGMP" OR Substrate:"2'-Deoxyguanosine 3'-phosphate" OR Substrate:"8-Azaguanosine-5'-monophosphate" OR Substrate:"8-oxo-dGMP" OR Substrate:"Dihydroneopterin triphosphate" OR Substrate:"8-oxo-dGTP" OR Substrate:"2'-Deoxy-8-hydroxyguanosine") AND (Substrate:"H2O")) AND ((Product:"dGMP" OR Product:"GMP" OR Product:"Lactose 6-phosphate" OR Product:"dGDP" OR Product:"Orotidine 5'-phosphate" OR Product:"Guanosine 3'-phosphate" OR Product:"2',3'-Cyclic GMP" OR Product:"L-Arogenate" OR Product:"N-Acylneuraminate 9-phosphate" OR Product:"Maltose 6'-phosphate" OR Product:"5-Amino-6-(5'-phosphoribitylamino)uracil" OR Product:"6-Phospho-beta-D-glucosyl-(1,4)-D-glucose" OR Product:"2-Amino-4-hydroxy-6-(D-erythro-1,2,3-trihydroxypropyl)-7,8- dihydropteridine" OR Product:"2-Amino-4-hydroxy-6-(erythro-1,2,3-trihydroxypropyl)dihydropteridine triphosphate" OR Product:"Dihydroneopterin phosphate" OR Product:"Ganciclovir" OR Product:"8-Br-cGMP" OR Product:"2'-Deoxyguanosine 3'-phosphate" OR Product:"8-Azaguanosine-5'-monophosphate" OR Product:"8-oxo-dGMP" OR Product:"Dihydroneopterin triphosphate" OR Product:"8-oxo-dGTP" OR Product:"2'-Deoxy-8-hydroxyguanosine") AND (Product:"phosphate"))"""
        self.assertEqual(response, expectedAnswer)

        #test a blank:
        blank = [[],[]]
        response = query_string_manipulator.getQuerySearchString(blank)
        expectedAnswer = ""
        self.assertEqual(response, "")

        a = []
        b = ['dGMP', 'GMP', 'Lactose 6-phosphate', 'dGDP', "Orotidine 5'-phosphate", "Guanosine 3'-phosphate", "2',3'-Cyclic GMP", 'L-Arogenate', 'N-Acylneuraminate 9-phosphate', "Maltose 6'-phosphate", "5-Amino-6-(5'-phosphoribitylamino)uracil", '6-Phospho-beta-D-glucosyl-(1,4)-D-glucose', '2-Amino-4-hydroxy-6-(D-erythro-1,2,3-trihydroxypropyl)-7,8- dihydropteridine', '2-Amino-4-hydroxy-6-(erythro-1,2,3-trihydroxypropyl)dihydropteridine triphosphate', 'Dihydroneopterin phosphate', 'Ganciclovir', '8-Br-cGMP', "2'-Deoxyguanosine 3'-phosphate", "8-Azaguanosine-5'-monophosphate", '8-oxo-dGMP', 'Dihydroneopterin triphosphate', '8-oxo-dGTP', "2'-Deoxy-8-hydroxyguanosine"]
        c = []
        d = ["phosphate"]
        participants = []
        participants.append([a, c])
        participants.append([b, d])
        response = query_string_manipulator.getQuerySearchString(participants)
        expectedAnswer = """((Product:"dGMP" OR Product:"GMP" OR Product:"Lactose 6-phosphate" OR Product:"dGDP" OR Product:"Orotidine 5'-phosphate" OR Product:"Guanosine 3'-phosphate" OR Product:"2',3'-Cyclic GMP" OR Product:"L-Arogenate" OR Product:"N-Acylneuraminate 9-phosphate" OR Product:"Maltose 6'-phosphate" OR Product:"5-Amino-6-(5'-phosphoribitylamino)uracil" OR Product:"6-Phospho-beta-D-glucosyl-(1,4)-D-glucose" OR Product:"2-Amino-4-hydroxy-6-(D-erythro-1,2,3-trihydroxypropyl)-7,8- dihydropteridine" OR Product:"2-Amino-4-hydroxy-6-(erythro-1,2,3-trihydroxypropyl)dihydropteridine triphosphate" OR Product:"Dihydroneopterin phosphate" OR Product:"Ganciclovir" OR Product:"8-Br-cGMP" OR Product:"2'-Deoxyguanosine 3'-phosphate" OR Product:"8-Azaguanosine-5'-monophosphate" OR Product:"8-oxo-dGMP" OR Product:"Dihydroneopterin triphosphate" OR Product:"8-oxo-dGTP" OR Product:"2'-Deoxy-8-hydroxyguanosine") AND (Product:"phosphate"))"""
        self.assertEqual(response, expectedAnswer)

    def test_generate_generic_inchi(self):
        #test inchi_generator

        #this is a dictionary of smiles strings to corresponding inchi:
        smilesAndInchi = {
        "C1=CN2C=NC3=C(C2=N1)N=CN3[C@@H](C=O)O[C@H](COP(=O)(O)OP(=O)(O)OP(=O)(O)O)C=O":"""InChI=1S/C12H14N5O13P3/c18-3-8(5-27-32(23,24)30-33(25,26)29-31(20,21)22)28-9(4-19)17-7-14-10-11-13-1-2-16(11)6-15-12(10)17/h1-4,6-9H,5H2,(H,23,24)(H,25,26)(H2,20,21,22)/t8-,9+/m0/s1""",
        "CC=C/C=N/NC(=O)C(C(C(C(C(C(F)(F)F)(F)F)(F)F)(F)F)(F)F)(F)F":"""InChI=1S/C11H7F13N2O/c1-2-3-4-25-26-5(27)6(12,13)7(14,15)8(16,17)9(18,19)10(20,21)11(22,23)24/h2-4H,1H3,(H,26,27)/b3-2?,25-4+""",
        "C1=CC(=C(C=C1Cl)[N+](=O)[O-])SC2=NN=C(S2)N":"""InChI=1S/C8H5ClN4O2S2/c9-4-1-2-6(5(3-4)13(14)15)16-8-12-11-7(10)17-8/h1-3H,(H2,10,11)""",
        "O.O.O.O.O.O.O.O.O.O.O.O.[Fe].[Fe].[Fe]": "InChI=1S/3Fe.12H2O/h;;;12*1H2"
        }

        testWorked = True
        for smiles in smilesAndInchi:
            if inchi_generator.generateGenericInchi(smiles) != inchi_generator.trimInchi(smilesAndInchi[smiles]):
                testWorked = False
        self.assertTrue(testWorked)

        #now make sure if the strings are different, it wont recognize it. 
        #some of the sttrings have gibberish in them
        smilesAndInchi = {
        "greenC1=CN2C=NC3=C(C2=N1)N=CN3[C@@H](C=O)O[C@H](COP(=O)(O)OP(=O)(O)OP(=O)(O)O)C=O":"""InChI=1S/C12H14N5O13P3/c18-3-8(5-27-32(23,24)30-33(25,26)29-31(20,21)22)28-9(4-19)17-7-14-10-11-13-1-2-16(11)6-15-12(10)17/h1-4,6-9H,5H2,(H,23,24)(H,25,26)(H2,20,21,22)/t8-,9+/m0/s1""",
        "blueCC=C/C=N/NC(=O)C(C(C(C(C(C(F)(F)F)IlluminatiWasHere(F)F)(F)F)(F)F)(F)F)(F)F":"""InChI=1S/C11H7F13N2O/c1-2-3-4-25-26-5(27)6(12,13)7(14,15)8(16,17)9(18,19)10(20,21)11(22,23)24/h2-4H,1H3,(H,26,27)/b3-2?,25-4+""",
        "yelloC1=CC(=C(C=C1Cl)[N+](=O)[O-])SC2=NN=C(S2)N":"""InChI=1S/C8H5ClN4O2S2/c9-4-1-2-6(5(3-4)13(14)15)16-8-12-11-7(10)17-8/h1-3H,(H2,10,11)""",
        "O.O.O.O.O.O.O.O.O.O.O.O.O.[Fe].[Fe].[Fe]": "InChI=1S/3Fe.12H2O/h;;;12*1H2"
        }
        testWorked = False
        for smiles in smilesAndInchi:
            if inchi_generator.generateGenericInchi(smiles) == inchi_generator.trimInchi(smilesAndInchi[smiles]):
                testWorked = True
        self.assertFalse(testWorked)

        #now we need to make sure that it can also take in inchi strings, and return "generic" strings
        inchiToGenericInchi = {
        "InChI=1/C23H19NO5/c1-12(25)7-17-21-14(5-6-18-23(21)29-11-26-18)15-4-3-13-8-19-20(28-10-27-19)9-16(13)22(15)24(17)2/h3-6,8-9,17H,7,10-11H2,1-2H3":"InChI=1/C23H19NO5/c1-12(25)7-17-21-14(5-6-18-23(21)29-11-26-18)15-4-3-13-8-19-20(28-10-27-19)9-16(13)22(15)24(17)2",
        "InChI=1/C20H32O6/c1-5-15-11-13(2)16(21)10-8-6-7-9-14(3)26-18(23)12-17(22)20(25-4)19(15)24/h6-8,10,13-15,17,19-20,22,24H,5,9,11-12H2,1-4H3/b7-6+,10-8+/t13-,14-,15+,17-,19+,20+/m1/s1":"InChI=1/C20H32O6/c1-5-15-11-13(2)16(21)10-8-6-7-9-14(3)26-18(23)12-17(22)20(25-4)19(15)24",
        "InChI=1S/3CN.Fe/c3*1-2":"InChI=1S/3CN.Fe/c3*1-2",
        "InChI=1/C9H8O4.C2H5NO2.CH2O3.Al.Mg.2H2O/c1-6(10)13-8-5-3-2-4-7(8)9(11)12;3-1-2(4)5;2-1(3)4;;;;/h2-5H,1H3,(H,11,12);1,3H2,(H,4,5);(H2,2,3,4);;;2*1H2/q;;;+3;+2;;/p-5":"InChI=1/C9H8O4.C2H5NO2.CH2O3.Al.Mg.2H2O/c1-6(10)13-8-5-3-2-4-7(8)9(11)12;3-1-2(4)5;2-1(3)4;;;;"
        }
        testWorked = True
        for inchi in inchiToGenericInchi:
            if inchi_generator.generateGenericInchi(inchi) != inchi_generator.trimInchi(inchiToGenericInchi[inchi]):
                testWorked = False
        self.assertTrue(testWorked)
   	
    def test_format_ec_number_for_sabio(self):
        #this simply takes an EC number as string input, and makes a generic search string
        #by returing a string that searches for N.N.N.01, N.N.N.02, etc

        # four digit EC numbers
        self.assertEqual(translator_for_sabio.format_ec_number_for_sabio('3.1.3.4'), 'ECNumber: "3.1.3.4"')

        # three digit EC numbers should be expanded into a family of four digit EC numbers
        expectedString = 'ECNumber: ("3.1.3.1" OR "3.1.3.2" OR "3.1.3.3" OR "3.1.3.4" OR "3.1.3.5")'
        self.assertEqual(translator_for_sabio.format_ec_number_for_sabio("3.1.3", number_four_digit_ec_numbers=5), expectedString)

        #if an empty string is sent, it should return an empty string
        self.assertEqual(translator_for_sabio.format_ec_number_for_sabio(""), "")


    #testingtranslator_for_sabio

    def test_get_substrate_product_query_string(self):
        id = "Example Reaction 1"
        #[c]: ATP + Pantetheine4Phosphate ==> DPCOA + PPI
        reaction = reaction_queries.ReactionQuery(id)
        reaction.substrates = [data_structs.Compound("ATP", sabioNames = ['ATP']), data_structs.Compound("Pantetheine4Phosphate", sabioNames = ["4'-Phosphopantetheine"])]
        reaction.products = [data_structs.Compound("DPCOA", sabioNames = ['Dephospho-CoA', "3'-Dephospho-CoA"]), data_structs.Compound("PPI", sabioNames = ['Diphosphate'])]
        searchString = translator_for_sabio.getSubstrateProductQueryString(reaction)
        expectedString = """((Substrate:"ATP") AND (Substrate:"4'-Phosphopantetheine")) AND ((Product:"Dephospho-CoA" OR Product:"3'-Dephospho-CoA") AND (Product:"Diphosphate"))"""
        self.assertEqual(searchString, expectedString)

        #if sabio recognizes all of the participants except for one, it should still return a string
        reaction = reaction_queries.ReactionQuery(id)
        reaction.substrates = [data_structs.Compound("ATP", sabioNames = ['ATP']), data_structs.Compound("Pantetheine4Phosphate", sabioNames = [])]
        reaction.products = [data_structs.Compound("DPCOA", sabioNames = ['Dephospho-CoA', "3'-Dephospho-CoA"]), data_structs.Compound("PPI", sabioNames = ['Diphosphate'])]
        searchString = translator_for_sabio.getSubstrateProductQueryString(reaction)
        expectedString = """((Substrate:"ATP")) AND ((Product:"Dephospho-CoA" OR Product:"3'-Dephospho-CoA") AND (Product:"Diphosphate"))"""
        self.assertEqual(searchString, expectedString)

        #if sabio does not recognize two or more, the code should return an empty string
        reaction = reaction_queries.ReactionQuery(id)
        reaction.substrates = [data_structs.Compound("ATP", sabioNames = ['ATP']), data_structs.Compound("Pantetheine4Phosphate", sabioNames = [])]
        reaction.products = [data_structs.Compound("DPCOA", sabioNames = []), data_structs.Compound("PPI", sabioNames = ['Diphosphate'])]
        searchString = translator_for_sabio.getSubstrateProductQueryString(reaction)
        expectedString = ""
        self.assertEqual(searchString, expectedString)

        id = "Example Reaction 2"
        #[c]: PAP + H2O ==> AMP + PI
        reaction = reaction_queries.ReactionQuery(id)
        reaction.substrates = [data_structs.Compound("PAP", sabioNames = ["Adenosine 3',5'-bisphosphate"]), data_structs.Compound("H2O", sabioNames = ['H2O', 'OH-'])]
        reaction.products = [data_structs.Compound("AMP", sabioNames = ['AMP', "Adenine-9-beta-D-arabinofuranoside 5'-monophosphate"]), data_structs.Compound("PI", sabioNames = ['Dihydrogen phosphate', 'Phosphate'])]
        searchString = translator_for_sabio.getSubstrateProductQueryString(reaction)
        expectedString ="""((Substrate:"Adenosine 3',5'-bisphosphate") AND (Substrate:"H2O" OR Substrate:"OH-")) AND ((Product:"AMP" OR Product:"Adenine-9-beta-D-arabinofuranoside 5'-monophosphate") AND (Product:"Dihydrogen phosphate" OR Product:"Phosphate"))"""
        self.assertEqual(searchString, expectedString)


    #####################################
    #Test the reaction_queries module
    def test_generate_reaction_queries(self):
        inputFileName = path.join(path.dirname(__file__), "fixtures", "five_reactions.xlsx")
        if not path.isdir(path.join(path.dirname(__file__), "output")):
            os.makedirs(path.join(path.dirname(__file__), "output"))
        outputFilename = path.join(path.dirname(__file__), "output", "five_reactions.xlsx")
        #generate_reaction_queries is given an openpyxl workbook as an arg. It outputs a list
        
        rxn_queries = reaction_queries.generate_reaction_queries(inputFileName)

        self.assertEqual(set([rxn.id for rxn in rxn_queries]), set([
            'ump_kinase',
            'gmp_kinase',
            'oligonucleotidase_dcmp_dtmp',
            'fmn_reductase',
            'nucleotidase_7gmp',
            ]))
        for rxn in rxn_queries:
            if rxn.id == 'ump_kinase':
                self.assertEqual(rxn.id, "ump_kinase"),
                self.assertEqual(rxn.ec_number, ""),
                self.assertEqual(rxn.keggID, ""),
                self.assertEqual(rxn.num_participants, [2,2]),
                self.assertEqual(set([comp.id for comp in rxn.substrates]), set([
                    'ATP',
                    'UMP'
                    ]))
                self.assertEqual(set([comp.id for comp in rxn.products]), set([
                    'ADP',
                    'UDP'
                    ]))

                for comp in rxn.substrates:
                    if comp.id == 'ATP':
                        self.assertEqual(comp.inchi_smiles, 'NC1=C2N=CN(C3OC(COP([O-])(=O)OP([O-])(=O)OP([O-])([O-])=O)C(O)C3O)C2=NC=N1')
                        self.assertEqual(comp.sabioNames, ['ATP'])
                    if comp.id == 'UMP':
                        self.assertEqual(comp.inchi_smiles, 'OC1C(O)C(OC1COP([O-])([O-])=O)N1C=CC(=O)NC1=O')
                        #UMP has two generic inchi structure in the Sabio Database that match the structural information we  provided.
                        #Therefore UMP has two sabio names
                        self.assertEqual(comp.sabioNames, ['UMP', "Uridine 5'-phosphate"])
                for comp in rxn.products:
                    if comp.id == 'ADP':
                        self.assertEqual(comp.inchi_smiles, 'C1=NC2=C(C(=N1)N)N=CN2C3C(C(C(O3)COP(=O)(O)OP(=O)(O)O)O)O')
                        self.assertEqual(comp.sabioNames, ['ADP'])
                    if comp.id == 'UDP':
                        self.assertEqual(comp.inchi_smiles, 'OC1C(O)C(OC1COP([O-])(=O)OP([O-])([O-])=O)N1C=CC(=O)NC1=O')
                        #UMP has two generic inchi structure in the Sabio Database that match the structural information we  provided.
                        #Therefore UMP has two sabio names
                        self.assertEqual(comp.sabioNames, ['UDP'])

<<<<<<< HEAD
=======

    def test_generateCompounds(self):
        pass






        
    







>>>>>>> 19c4498a
    def test_get_sabio_data(self):
        #test sabio_interface

        #[c]: PAP + H2O ==> AMP + PI
        base_species = 'mycoplasma pneumoniae'
        searchString = """((Substrate:"Adenosine 3',5'-bisphosphate") AND (Substrate:"H2O" OR Substrate:"OH-")) AND ((Product:"AMP" OR Product:"Adenine-9-beta-D-arabinofuranoside 5'-monophosphate") AND (Product:"Dihydrogen phosphate" OR Product:"Phosphate"))"""
        results =  sabio_interface.get_sabio_data(searchString, base_species)
        self.assertEqual(len(results.entry_list), 3)

        #one of the entries should have a km of 2.0E-6 M. 
        containsKm = False
        for entry in results.entry_list:
            if entry.km == "2.0E-6":
                containsKm = True
        self.assertTrue(containsKm)

        containsVmax = False
        for entry in results.entry_list:
            if entry.vmax == "1.33333333E-5":
                containsVmax = True
        self.assertTrue(containsVmax)


        base_species = 'mycoplasma pneumoniae'
        searchString = """Product:ADP AND Substrate:AMP AND ADP"""
        results =  sabio_interface.get_sabio_data(searchString, base_species)
        self.assertEqual(len(results.entry_list), 77)
<<<<<<< HEAD
=======


    def test_get_EC_number(self):

        def get_EC_from_structures(sub_array, prod_array):
            """ Return EC prediction from list of structures in reaction
            Args:
                sub_array(:obj:`list` of 'str'): list of structural strings (inchi or smiles) of the substrates in a reaction
                sub_array(:obj:`list` of 'str'): list of structural strings (inchi or smiles) of the products in a reaction

            Returns:
                :'str': highest scored ec number
            """

            participants = []
            for part in sub_array:
                participants.append(reaction_util.ReactionParticipant(molecule_util.Molecule(part), coefficient=-1))
            for part in prod_array:
                participants.append(reaction_util.ReactionParticipant(molecule_util.Molecule(part), coefficient=1))
            reaction = reaction_util.Reaction(participants)
            results = reaction_util.Ezyme().run(reaction)
            if len(results)>0:
            #    for thing in results:
            #        print "{}:    {}".format(thing.ec_number, thing.score)
                return reaction_util.Ezyme().run(reaction)[0].ec_number
            else:
                return "No EC Found"


        #[c]: T3P1 + S7P <==> X5P + R5P
        sub_array = ['OC(COP([O-])([O-])=O)C=O', 'OCC(=O)C(O)C(O)C(O)C(O)COP([O-])([O-])=O']
        prod_array = ['OCC(=O)C(O)C(O)COP([O-])([O-])=O', 'OC(COP([O-])([O-])=O)C(O)C(O)C=O']
        self.assertEqual(get_EC_from_structures(sub_array, prod_array), '4.1.2')

        #[c]: PI + INS <==> R1P + HYXN
        sub_array = ['OC[C@H]1O[C@H]([C@H](O)[C@@H]1O)N1C=NC2=C(O)N=CN=C12', 'OP([O-])([O-])=O']
        prod_array = ['OCC1OC(OP([O-])([O-])=O)C(O)C1O', 'O=C1NC=NC2=C1NC=N2']
        self.assertEqual(get_EC_from_structures(sub_array, prod_array), "2.4.2")

        #[c]: H2O + ho5hydantoin_dRiboseMP ==> ho5hydantoin_dRibose + PI
        sub_array = ['O', 'OC1CC(OC1COP([O-])([O-])=O)N1C(O)C(=O)NC1=O']
        prod_array = ['OCC1OC(CC1O)N1C(O)C(=O)NC1=O', 'OP([O-])([O-])=O']
        self.assertEqual(get_EC_from_structures(sub_array, prod_array), "3.1.4")


        #[c]: e1dGMP + H2O ==> e1dG + PI
        sub_array = ['CCN1C(N)=NC2=C(N=CN2C2CC(O)C(COP([O-])([O-])=O)O2)C1=O', 'O']
        prod_array = ['CCN1C(N)=NC2=C(N=CN2C2CC(O)C(CO)O2)C1=O', 'OP([O-])([O-])=O']
        self.assertEqual(get_EC_from_structures(sub_array, prod_array), "3.1.3")

        #The following is an artifact of the previous way of searching, where the first match was recorded. Therefore 3.1.4 was possible
        sub_array = ['O', 'CCN1C(N)=NC2=C(N=CN2C2CC(O)C(COP([O-])([O-])=O)O2)C1=O']
        prod_array = ['CCN1C(N)=NC2=C(N=CN2C2CC(O)C(CO)O2)C1=O', 'OP([O-])([O-])=O']
        #self.assertEqual(get_EC_from_structures(sub_array, prod_array), "3.1.4")

        #[c]: e3dCMP + H2O ==> e3dC + PI
        #The old method was not able to find this reaction. However, the new method works!
        sub_array = ['CCNC1=NC(=O)N(C=C1)C1CC(O)C(COP([O-])([O-])=O)O1', 'O']
        prod_array = ['CCNC1=NC(=O)N(C=C1)C1CC(O)C(CO)O1', 'OP([O-])([O-])=O']
        self.assertEqual(get_EC_from_structures(sub_array, prod_array), "3.1.3")


        #try it with three
        #this fails because the normalize method in the reaction class requires a name present in each molecule. 
        #this should be changed because names are only keyword args in the molecule objects
        #IleIle[e] + ATP[c] + H2O[c] ==> IleIle[c] + PI[c] + H[c] + ADP[c]
        sub_array = ['CCC(C)C([NH3+])C(=O)NC(C(C)CC)C([O-])=O', 'NC1=C2N=CN(C3OC(COP([O-])(=O)OP([O-])(=O)OP([O-])([O-])=O)C(O)C3O)C2=NC=N1', 'O']
        prod_array = ['CCC(C)C([NH3+])C(=O)NC(C(C)CC)C([O-])=O', 'OP([O-])([O-])=O', 'NC1=C2N=CN(C3OC(COP([O-])(=O)OP([O-])([O-])=O)C(O)C3O)C2=NC=N1']
        self.assertEqual(get_EC_from_structures(sub_array, prod_array), "3.6.1")
        
        #things to test further:
        #1) cases where the reaction has 3 substrates and 2 products, or vice versa. I don't think kegg supports that



>>>>>>> 19c4498a
    
    def test_datanator(self):
        #Find Excel sheet with reaction data
        inputFileName = path.join(path.dirname(__file__), "fixtures", "five_reactions.xlsx")
        #turn Excel sheet into openpyxl workbook
        if not path.isdir(path.join(path.dirname(__file__), "output")):
            os.makedirs(path.join(path.dirname(__file__), "output"))
        outputFilename = path.join(path.dirname(__file__), "output", "five_reactions.xlsx")
        species = 'mycoplasma pneumoniae'

        #formatted data list 
        #The formatted data list is a list of FormattedData objects
        #FormattedData objects store and organize the final relevant expiremental data
        #FormattedData is the central Class that should contain all the data needed to respond to a query
        #Ideally, a FormattedData objective should be comprehensive enough to pass to a user, and the user should be able 
        #to derive all the information he wants from that object

        rxns = datanator.get_kinetic_data(inputFileName, outputFilename, species)
        self.assertEqual(set([rxn.id for rxn in rxns]), set([
            'ump_kinase',
            'gmp_kinase',
            'oligonucleotidase_dcmp_dtmp',
            'fmn_reductase',
            'nucleotidase_7gmp',
            ]))

        ##################################################
        ##################################################
        """ UMP kinase """
        rxn = next((rxn for rxn in rxns if rxn.id == 'ump_kinase'), None)
        self.assertNotEqual(rxn, None)

        #reaction_ids is there to classify how many distinct sabio-RK Ids reference the desired reaction
        #there are two reasons a reaction ID list may contain more than a single entry. Either if there is an error
        #or if there are two reactions that differ only in stereochemistry (the inchi strings and smiles cannot detect
        #stereochemical distinctions).
        #the reaction IDs for this reaction should just be 201
        self.assertEqual(rxn.reaction_ids, ['201'])
        #both km and vmax should have KineticInfo objects in their fields
        self.assertNotEqual(rxn.km_data, None)
        self.assertNotEqual(rxn.vmax_data, None)

        #Now the KineticInfo fields will be tested
        #First is some summaries of the expiremental data. 
        km_data = rxn.km_data
        self.assertEqual(km_data.ec_numbers, ['2.7.4.14', '2.7.4.22']) #it has two EC numbers for the same reaction. EC numbers are not a perfect system
        self.assertEqual(km_data.sabio_reaction_ids, ['201'])
        self.assertEqual(km_data.lift_info, "Lift Not Used")
        self.assertEqual(km_data.reaction_list, ['ATP + UMP = UDP + ADP'])

        #Each kinetic info class contains Entry objects from the sabio_interface module. 
        #The following tests will tests ensure the KineticInfo fields contains the right Entry objects
        
        closest_entry_ids = km_data.closest_entry_ids
        self.assertTrue(len(closest_entry_ids)>12 and len(closest_entry_ids)<25)
        closest_entries = km_data.closest_entries #this is a list of the most closely related expiremental entries
        self.assertTrue(len(closest_entries)>12 and len(closest_entries) < 25) #when I made this test, there were 13 entries. If there are more than 25 entries, something probably went wrong 

        #from the set of closest_entries, the entry with median km value is the median_entry
        #the median_entry is an Entry object defined in sabio_interface
        median_entry = km_data.median_entry
        self.assertEqual(median_entry.ec_number, '2.7.4.22')
        self.assertEqual(median_entry.entry_id, '17927') #this is the specific Entry Number sabio assigns to each expiremental entry
        self.assertEqual(median_entry.km, '1.0E-4') #this is the km value for this expiremental entry
        self.assertEqual(median_entry.vmax, '0.00665') #this is the vmax for this expiremental entry
        self.assertEqual(median_entry.num_participants, [2,2]) #this is a list to record the number of substrates and products
        self.assertEqual(median_entry.species, 'Streptococcus pneumoniae') #this is the species the expirement was done in
        self.assertEqual(median_entry.proximity, 6) #this is closely related the expiremental species is to the modeler's species
        self.assertEqual(median_entry.reaction_id, '201') #this is the Sabio assigned ID for this reaction in general
        
        #check the entry_id of the min and the max within km_data
        self.assertEqual(km_data.min_entry.entry_id, '51904')
        self.assertEqual(km_data.max_entry.entry_id, '51903')


        #now the vmax infor fields will  be tested
        vmaxData = rxn.vmax_data
        self.assertEqual(vmaxData.ec_numbers, ['2.7.4.14', '2.7.4.22']) #it has two EC numbers for the same reaction. EC numbers are not a perfect system
        self.assertEqual(vmaxData.sabio_reaction_ids, ['201'])
        self.assertEqual(vmaxData.lift_info, "Lift Not Used")
        self.assertEqual(vmaxData.reaction_list, ['ATP + UMP = UDP + ADP'])

        #Each kinetic info class contains Entry objects from the sabio_interface module. 
        #The following tests will tests ensure the KineticInfo fields contains the right Entry objects
        
        closest_entry_ids = vmaxData.closest_entry_ids
        self.assertTrue(len(closest_entry_ids)>44 and len(closest_entry_ids)<50)
        closest_entries = vmaxData.closest_entries #this is a list of the most closely related expiremental entries
        self.assertTrue(len(closest_entries)>44 and len(closest_entries) < 50) #when I made this test, there were 45 entries. If there are more than 50 entries, something probably went wrong 

        #from the set of closest_entries, the entry with median km value is the median_entry
        #the median_entry is an Entry object defined in sabio_interface
        median_entry = vmaxData.median_entry
        self.assertEqual(median_entry.ec_number, '2.7.4.22')
        self.assertEqual(median_entry.entry_id, '17907') #this is the specific Entry Number sabio assigns to each expiremental entry
        self.assertEqual(median_entry.km, '') #this is the km value for this expiremental entry
        self.assertEqual(median_entry.vmax, '0.00456666667') #this is the vmax for this expiremental entry
        self.assertEqual(median_entry.num_participants, [2,2]) #this is a list to record the number of substrates and products
        self.assertEqual(median_entry.species, 'Streptococcus pneumoniae') #this is the species the expirement was done in
        self.assertEqual(median_entry.proximity, 6) #this is closely related the expiremental species is to the modeler's species
        self.assertEqual(median_entry.reaction_id, '201') #this is the Sabio assigned ID for this reaction in general
        
        #check the entry_id of the min and the max within km_data
        self.assertEqual(vmaxData.min_entry.entry_id, '40434')
        self.assertEqual(vmaxData.max_entry.entry_id, '17934')

        ##################################################
        ##################################################
        rxn = next((rxn for rxn in rxns if rxn.id == 'oligonucleotidase_dcmp_dtmp'), None)
        self.assertNotEqual(rxn, None)        

        #the reaction IDs for this reaction should just be empty becuase no exact mathches were found in the Sabio Database
        self.assertEqual(rxn.reaction_ids, [])
        #both km and vmax should have KineticInfo objects in their fields
        self.assertNotEqual(rxn.km_data, None)
        self.assertNotEqual(rxn.vmax_data, None)

        #Now the KineticInfo fields will be tested
        #First is some summaries of the expiremental data. 
        km_data = rxn.km_data
        #No Sabio reaction should match the query, and therefore Sabio will gather data from any reaction in 
        #the same EC classification subclass (the first three digits of the four digit EC number)
        self.assertEqual(km_data.lift_info, 'Lifted From 3.1.3')
        #The query gathers data from many different reactions, and therefore many the reactions will have different EC numbers. 
        self.assertEqual(km_data.ec_numbers, ['3.1.3.1', '3.1.3.11', '3.1.3.13', '3.1.3.16', '3.1.3.17', '3.1.3.18', '3.1.3.2', '3.1.3.22', '3.1.3.23', '3.1.3.24', '3.1.3.25', '3.1.3.29', '3.1.3.3', '3.1.3.31', '3.1.3.33', '3.1.3.34', '3.1.3.36', '3.1.3.37', '3.1.3.4', '3.1.3.43', '3.1.3.46', '3.1.3.48', '3.1.3.5', '3.1.3.56', '3.1.3.57', '3.1.3.6', '3.1.3.64', '3.1.3.7', '3.1.3.74', '3.1.3.76', '3.1.3.8', '3.1.3.9', '3.1.3.91', '3.1.3.93', '3.1.3.95']) #it has two EC numbers for the same reaction. EC numbers are not a perfect system
        #Similarly, the reactions gatheres will have different Sabio reaction IDs
        self.assertEqual(km_data.sabio_reaction_ids, ['10261', '10263', '10269', '10270', '10271', '10330', '10377', '10378', '10388', '10394', '10399', '10400', '10401', '10631', '10700', '10707', '10711', '10726', '10734', '1117', '1118', '11265', '11266', '11267', '11288', '11318', '1150', '1182', '12091', '12166', '124', '12404', '12405', '129', '13054', '13055', '1325', '13296', '13453', '13635', '13655', '13970', '14184', '14198', '14219', '1422', '1423', '1424', '1683', '1686', '1851', '186', '1891', '1923', '1965', '200', '207', '2084', '209', '210', '211', '2219', '2424', '246', '2493', '2503', '27', '2717', '2730', '282', '2874', '295', '304', '305', '309', '3140', '3170', '3177', '3197', '3198', '3224', '3227', '339', '4095', '433', '444', '479', '480', '487', '501', '508', '581', '6096', '6098', '6445', '6446', '664', '6734', '6769', '697', '7185', '7186', '7187', '7188', '7189', '7190', '7191', '7192', '7193', '7194', '7195', '7196', '7278', '728', '736', '742', '75', '76', '7712', '7713', '7952', '7953', '7954', '796', '797', '7970', '7971', '7972', '7973', '7974', '7975', '7976', '7977', '8072', '8082', '816', '8203', '8204', '8205', '8206', '8749', '8902', '8953', '9216', '937', '9556', '9571', '9583', '9586', '9599', '9603', '964', '983', '9864', '9910', '9945', '9953', '9954', '9955', '9956', '9957', '9958', '9959', '9960', '9963'])
        self.assertEqual(km_data.reaction_list, ["1,2-Dibutanoyl-sn-glycero-3-phospho-(1'-inositol 3',4',5'-trisphosphate) + H2O = 1,2-Dibutanoyl-sn-glycero-3-phospho-(1'-inositol 3',4'-bisphosphate) + Phosphate", "1,2-Dibutanoyl-sn-glycero-3-phospho-(1'-inositol 3',5'-bisphosphate) + H2O = 1,2-Dibutanoyl-sn-glycero-3-phospho-(1'-inositol 3'-phosphate) + Phosphate", "1,2-Dibutanoyl-sn-glycero-3-phospho-(1'-inositol 4',5'-bisphosphate) + H2O = 1,2-Dibutanoyl-sn-glycero-3-phospho-(1'-inositol 4'-phosphate) + Phosphate", '1-Phosphatidyl-D-myo-inositol 4,5-bisphosphate + H2O = Phosphate + 1-Phosphatidyl-1D-myo-inositol 4-phosphate', '1D-myo-Inositol 1,4,5,6-tetrakisphosphate + H2O = Inositol 1,4,6-trisphosphate + Phosphate', '1D-myo-Inositol 2-phosphate + H2O = myo-Inositol + Phosphate', "2'-Deoxyadenosine 3'-phosphate + H2O = Deoxyadenosine + Phosphate", "2'-Deoxycytidine 3'-phosphate + H2O = 2'-Deoxycytidine + Phosphate", "2'-Deoxyguanosine 3'-phosphate + H2O = Deoxyguanosine + Phosphate", "2'-Deoxyuridine 3'-phosphate + H2O = 2'-Deoxyuridine + Phosphate", '2,3-Diphosphoglycerate + H2O = Unknown + Phosphate', '2-Deoxy-D-glucose 6-phosphate + H2O = 2-Deoxy-D-glucose + Phosphate', '2-Deoxyglucose 6-phosphate + H2O = 2-Deoxyglucose + Phosphate', "3'-Phosphoadenylyl sulfate + H2O = Phosphate + Adenylylsulfate", '4-Pyridoxic acid 5-phosphate + H2O = 4-Pyridoxate + Phosphate', "5'-Ribonucleotide + H2O = Nucleoside + Phosphate", 'ADP + H2O = Diphosphate + Adenosine', 'ADP + H2O = Phosphate + AMP', 'ATP + H2O = Adenosine + Triphosphate', 'ATP + H2O = Phosphate + ADP', "Adenosine 3',5'-bisphosphate + H2O = Phosphate + AMP", 'Arabinose 5-phosphate + H2O = Arabinose + Phosphate', 'CDP + H2O = CMP + Phosphate', "Cytidine 3'-phosphate + H2O = Cytidine + Phosphate", 'D-Fructose 1,6-bisphosphate + H2O = D-Fructose monophosphate + Phosphate', 'D-Glucose 1-phosphate + H2O = D-Glucose + Phosphate', 'D-Glucose 6-phosphate + H2O = D-Glucose + Phosphate', 'D-Mannitol 1-phosphate + H2O = Phosphate + D-Mannitol', 'D-myo-Inositol 1,2,4,5,6-pentakisphosphate + H2O = Inositol 1,2,4,6-tetrakisphosphate + Phosphate', 'Diphosphate + H2O = Phosphate', 'Fructose 1,6-bisphosphate + H2O = Unknown + Phosphate', 'Fructose 1-phosphate + H2O = Fructose + Phosphate', 'Fructose 6-phosphate + H2O = Fructose + Phosphate', 'GDP + H2O = Phosphate + GMP', 'Galactose 1-phosphate + H2O = Galactose + Phosphate', 'Glucose + 3-Phospho-D-glyceroyl phosphate = Glucose 6-phosphate + 3-Phospho-D-glycerate', 'Glucose 1-phosphate + H2O = Glucose + Phosphate', 'Glycerate 3-phosphate + H2O = Glycerate + Phosphate', 'Glycerate 3-phosphate + H2O = Phosphate + D-Glycerate', 'Glycerol 3-phosphate + H2O = Glycerol + Phosphate', 'H2O + 1-Phosphatidyl-1D-myo-inositol 3,5-bisphosphate = Phosphate + 1-Phosphatidyl-1D-myo-inositol 5-phosphate', 'H2O + 1-Phosphatidyl-1D-myo-inositol 3-phosphate = Phosphate + 1-Phosphatidyl-D-myo-inositol', 'H2O + 1-Phospho-D-glycerate = D-Glycerate + Phosphate', 'H2O + 1D-myo-Inositol 1,3,4,5-tetrakisphosphate = Phosphate + 1D-myo-Inositol 1,3,4-trisphosphate', 'H2O + 1D-myo-Inositol 1,3,4-trisphosphate = Phosphate + D-myo-Inositol 3,4-bisphosphate', 'H2O + 1D-myo-Inositol 1,4-bisphosphate = Phosphate + myo-Inositol 4-phosphate', 'H2O + 1D-myo-Inositol 1-phosphate = Phosphate + myo-Inositol', 'H2O + 1D-myo-Inositol 3-phosphate = Phosphate + myo-Inositol', 'H2O + 2-Chloro-4-nitrophenyl phosphate = Phosphate + 2-Chloro-4-nitrophenol', 'H2O + 2-Phospho-D-glycerate = Phosphate + D-Glycerate', 'H2O + 2-Phosphoglycolate = Phosphate + Glycolate', 'H2O + 3-O-Methylfluorescein phosphate = Phosphate + 3-O-Methylfluorescein', 'H2O + 4-Chlorophenyl phosphate = Phosphate + 4-Chlorophenol', 'H2O + 4-Cyanophenyl phosphate = Phosphate + 4-Cyanophenol', 'H2O + 4-Methylumbelliferyl phosphate = Phosphate + 4-Methylumbelliferone', 'H2O + 4-Nitrophenyl phenyl phosphonate = p-Nitrophenol + Phenyl phosphonate', 'H2O + 4-Nitrophenyl phosphate = Phosphate + p-Nitrophenol', 'H2O + 4-Trifluoromethylphenyl phosphate = Phosphate + 4-Trifluoromethylphenol', "H2O + 5'-Phosphopolynucleotide = Phosphate + Polynucleotide", 'H2O + 5-Fluoro-4-methylumbelliferyl phosphate = Phosphate + 5-Fluoro-4-methylumbelliferone', 'H2O + 6,8-Difluoro-4-methylumbelliferyl phosphate = Phosphate + 6,8-Difluoro-4-methylumbelliferone', 'H2O + 6-Fluoro-4-methylumbelliferyl phosphate = Phosphate + 6-Fluoro-4-methylumbelliferone', 'H2O + 6-Phosphogluconate = Phosphate + Gluconate', "H2O + 7-Methylguanosine 5'-phosphate = Phosphate + 7-Methylguanosine", 'H2O + 8-Fluoro-4-methylumbelliferyl phosphate = Phosphate + 8-Fluoro-4-methylumbelliferone', 'H2O + AMP = Phosphate + Adenosine', "H2O + Adenosine 2'-phosphate = Adenosine + Phosphate", "H2O + Adenosine 3'-phosphate = Phosphate + Adenosine", 'H2O + Bis-4-nitrophenyl phosphate = p-Nitrophenol + 4-Nitrophenyl phosphate', 'H2O + CMP = Cytidine + Phosphate', 'H2O + CTP = CDP + Phosphate', 'H2O + Casein kinase I epsilon phosphorylated = Phosphate + Casein kinase I epsilon', 'H2O + Ceramide 1-phosphate = Phosphate + N-Acylsphingosine', 'H2O + Choline phosphate = Phosphate + Choline', 'H2O + D-Fructose 1,6-bisphosphate = Phosphate + D-Fructose 6-phosphate', 'H2O + D-Fructose 1,6-bisphosphate = Phosphate + beta-D-Fructose 6-phosphate', 'H2O + D-Fructose 2,6-bisphosphate = Phosphate + D-Fructose 6-phosphate', 'H2O + D-Fructose 2,6-bisphosphate = Phosphate + beta-D-Fructose 6-phosphate', 'H2O + D-Galactose 1-phosphate = Phosphate + D-Galactose', 'H2O + D-Mannose 6-phosphate = D-Mannose + Phosphate', 'H2O + D-O-Phosphoserine = Phosphate + D-Serine', 'H2O + D-myo-Inositol 1,3-bisphosphate = Phosphate + 1D-myo-Inositol 1-phosphate', 'H2O + D-myo-Inositol 1,4,5-trisphosphate = Phosphate + 1D-myo-Inositol 1,4-bisphosphate', "H2O + Deoxythymidine 3',5'-diphosphate = Phosphate + dTMP", "H2O + Deoxythymidine 3'-phosphate = Phosphate + Thymidine", 'H2O + Ethanolamine phosphate = Phosphate + Ethanolamine', 'H2O + Fructose 1,6-bisphosphate = Phosphate + Fructose 6-phosphate', 'H2O + GMP = Phosphate + Guanosine', 'H2O + GTP = GDP + Phosphate', 'H2O + Glucosamine 6-phosphate = Phosphate + Glucosamine', 'H2O + Glucose 6-phosphate = Glucose + Phosphate', 'H2O + Glycerate 2,3-bisphosphate = Glycerate 3-phosphate + Phosphate', 'H2O + Glycerate 2,3-bisphosphate = Phosphate + 3-Phospho-D-glycerate', 'H2O + Glycerol 2-phosphate = Phosphate + Glycerol', "H2O + Guanosine 3'-phosphate = Phosphate + Guanosine", 'H2O + IMP = Phosphate + Inosine', 'H2O + Inositol 1,2,3,4,5-pentakisphosphate = Phosphate + Inositol 1,2,3,4-tetrakisphosphate', 'H2O + Inositol 1,2,4,5-tetrakisphosphate = Inositol 1,2,4-trisphosphate + Phosphate', 'H2O + Inositol 4,5-bisphosphate = Phosphate + myo-Inositol 4-phosphate', 'H2O + L-Galactose 1-phosphate = Phosphate + L-Galactose', 'H2O + L-Phosphotyrosine = Phosphate + L-Tyrosine', 'H2O + L-Threonine O-3-phosphate = L-Threonine + Phosphate', 'H2O + N-(5-Phospho-4-pyridoxyl)glycine = 4-Pyridoxylglycine + Phosphate', 'H2O + N-Acetylneuraminate 9-phosphate = Phosphate + N-Acetylneuraminate', 'H2O + N-Acylneuraminate 9-phosphate = Phosphate + N-Acylneuraminate', 'H2O + NADP+ = Phosphate + NAD+', 'H2O + NADPH = NADH + Phosphate', 'H2O + O-Phospho-L-serine = L-Serine + Phosphate', 'H2O + O-Phospho-L-serine = Serine + Phosphate', 'H2O + O-Phospho-tau-protein = Phosphate + tau-Protein', 'H2O + Phenolic phosphate = Phosphate + Phenol', 'H2O + Phenolphthalein diphosphate = Phosphate + Phenolphthalein', 'H2O + Phosphoenolpyruvate = Phosphate + Pyruvate', 'H2O + Phosphotyrosine = Phosphate + Tyrosine', 'H2O + Propan-1-ol 2-phosphate = Phosphate + 1-Propanol', 'H2O + Pyridoxal phosphate = Phosphate + Pyridoxal', 'H2O + Ribulose 5-phosphate = Ribulose + Phosphate', 'H2O + Sorbitol 6-phosphate = Phosphate + Sorbitol', 'H2O + Sphinganine 1-phosphate = Phosphate + Sphinganine', 'H2O + SpoIIAA-phosphorylated = Phosphate + SpoIIAA', 'H2O + Sucrose 6-phosphate = Sucrose + Phosphate', 'H2O + TDP = Phosphate + Thiamine monophosphate', 'H2O + Tetrapolyphosphate = Phosphate + Triphosphate', 'H2O + UDP = UMP + Phosphate', "H2O + Uridine 3'-phosphate = Uridine + Phosphate", 'H2O + XMP = Phosphate + Xanthosine', 'H2O + beta-D-Fructose 2,6-bisphosphate = Phosphate + D-Fructose 6-phosphate', 'H2O + beta-Naphthyl phosphate = Phosphate + beta-Naphthol', 'H2O + dGDP = Phosphate + dGMP', 'H2O + dIMP = Phosphate + Deoxyinosine', 'H2O + dTMP = Phosphate + Thymidine', 'H2O + dTTP = Phosphate + TDP', 'H2O + myo-Inositol 4-phosphate = Phosphate + myo-Inositol', 'H2O + myo-Inositol hexakisphosphate = Phosphate + D-myo-Inositol 1,2,4,5,6-pentakisphosphate', 'H2O + myo-Inositol phosphate = myo-Inositol + Phosphate', 'H2O + o-Carboxyphenyl phosphate = Phosphate + Salicylate', 'H2O + p-Nitrophenylthymidine phosphate = p-Nitrophenol + dTMP', 'Inositol 2,4,5,6-tetrakisphosphate + H2O = Phosphate + Inositol 2,4,6-trisphosphate', 'Inositol 2,4,5-trisphosphate + H2O = Phosphate + Inositol 2,4-bisphosphate', 'Inositol 4,5,6-trisphosphate + H2O = Inositol 4,6-bisphosphate + Phosphate', 'Mannitol 1-phosphate + H2O = Mannitol + Phosphate', 'Mannose 6-phosphate + H2O = D-Mannose + Phosphate', 'N-(5-Phospho-4-pyridoxyl)benzylamine + H2O = 4-Pyridoxylbenzylamine + Phosphate', 'N-(5-Phospho-4-pyridoxyl)ethanolamine + H2O = 4-Pyridoxylethanolamine + Phosphate', 'N-(5-Phospho-4-pyridoxyl)phenylalanine + H2O = 4-Pyridoxylphenylalanine + Phosphate', 'N-Acetyl-D-mannosamine 6-phosphate + H2O = N-Acetylmannosamine + Phosphate', 'N-Acetylglucosamine 6-phosphate + H2O = N-Acetylglucosamine + Phosphate', 'Phosphate + Pyridoxamine = H2O + Pyridoxamine phosphate', 'Phosphate + Pyridoxine = H2O + Pyridoxine phosphate', 'Phosphorylase a + H2O = Phosphorylase b + Phosphate', 'Proteine tyrosine phosphate + H2O = Phosphate + Protein tyrosine', 'Riboflavin-5-phosphate + H2O = Phosphate + Riboflavin', 'Ribose 5-phosphate + H2O = Phosphate + beta-D-Ribopyranose', 'Sedoheptulose 1,7-bisphosphate + H2O = Phosphate + Sedoheptulose 7-phosphate', 'Thymolphthalein monophosphate + H2O = Thymolphthalein + Phosphate', 'UMP + H2O = Uridine + Phosphate', 'UTP + H2O = Phosphate + UDP', 'alpha-Naphthyl phosphate + H2O = alpha-Naphthol + Phosphate', 'beta-D-Thiogalactopyranoside 6-phosphate + H2O = beta-D-Thiogalactopyranoside + Phosphate', 'dAMP + H2O = Phosphate + Deoxyadenosine', "dCMP + H2O = Phosphate + 2'-Deoxycytidine", 'dGMP + H2O = Phosphate + Deoxyguanosine', "dUMP + H2O = Phosphate + 2'-Deoxyuridine", 'sn-Glycerol 1-phosphate + H2O = Phosphate + Glycerol', 'sn-Glycerol 3-phosphate + H2O = Phosphate + Glycerol'])

        #Each kinetic info class contains Entry objects from the sabio_interface module. 
        #The following tests will tests ensure the KineticInfo fields contains the right Entry objects
        
        closest_entry_ids = km_data.closest_entry_ids
        self.assertTrue(len(closest_entry_ids)>9 and len(closest_entry_ids)<15)
        closest_entries = km_data.closest_entries #this is a list of the most closely related expiremental entries
        self.assertTrue(len(closest_entries)>9 and len(closest_entries) < 15) #when I made this test, there were 13 entries. If there are more than 25 entries, something probably went wrong 

        #from the set of closest_entries, the entry with median km value is the median_entry
        #the median_entry is an Entry object defined in sabio_interface
        median_entry = km_data.median_entry
        self.assertEqual(median_entry.ec_number, '3.1.3.5')
        self.assertEqual(median_entry.entry_id, '30219') #this is the specific Entry Number sabio assigns to each expiremental entry
        self.assertEqual(median_entry.km, '2.6E-6') #this is the km value for this expiremental entry
        self.assertEqual(median_entry.vmax, '') #this is the vmax for this expiremental entry
        self.assertEqual(median_entry.num_participants, [2,2]) #this is a list to record the number of substrates and products
        self.assertEqual(median_entry.species, 'Mycoplasma fermentans') #this is the species the expirement was done in
        self.assertEqual(median_entry.proximity, 1) #this is closely related the expiremental species is to the modeler's species
        self.assertEqual(median_entry.reaction_id, '295') #this is the Sabio assigned ID for this reaction in general
        
        #check the entry_id of the min and the max within km_data
        self.assertEqual(km_data.min_entry.entry_id, '30226')
        self.assertEqual(km_data.max_entry.entry_id, '30224')

        #now the vmax info fields will  be tested
        vmaxData = rxn.vmax_data
        self.assertEqual(vmaxData.ec_numbers, ['3.1.3.1', '3.1.3.11', '3.1.3.13', '3.1.3.16', '3.1.3.17', '3.1.3.18', '3.1.3.2', '3.1.3.22', '3.1.3.23', '3.1.3.24', '3.1.3.25', '3.1.3.29', '3.1.3.3', '3.1.3.31', '3.1.3.33', '3.1.3.34', '3.1.3.36', '3.1.3.37', '3.1.3.4', '3.1.3.43', '3.1.3.46', '3.1.3.48', '3.1.3.5', '3.1.3.56', '3.1.3.57', '3.1.3.6', '3.1.3.64', '3.1.3.7', '3.1.3.74', '3.1.3.76', '3.1.3.8', '3.1.3.9', '3.1.3.91', '3.1.3.93', '3.1.3.95']) #it has two EC numbers for the same reaction. EC numbers are not a perfect system
        self.assertEqual(vmaxData.sabio_reaction_ids, ['10261', '10263', '10269', '10270', '10271', '10330', '10377', '10378', '10388', '10394', '10399', '10400', '10401', '10631', '10700', '10707', '10711', '10726', '10734', '1117', '1118', '11265', '11266', '11267', '11288', '11318', '1150', '1182', '12091', '12166', '124', '12404', '12405', '129', '13054', '13055', '1325', '13296', '13453', '13635', '13655', '13970', '14184', '14198', '14219', '1422', '1423', '1424', '1683', '1686', '1851', '186', '1891', '1923', '1965', '200', '207', '2084', '209', '210', '211', '2219', '2424', '246', '2493', '2503', '27', '2717', '2730', '282', '2874', '295', '304', '305', '309', '3140', '3170', '3177', '3197', '3198', '3224', '3227', '339', '4095', '433', '444', '479', '480', '487', '501', '508', '581', '6096', '6098', '6445', '6446', '664', '6734', '6769', '697', '7185', '7186', '7187', '7188', '7189', '7190', '7191', '7192', '7193', '7194', '7195', '7196', '7278', '728', '736', '742', '75', '76', '7712', '7713', '7952', '7953', '7954', '796', '797', '7970', '7971', '7972', '7973', '7974', '7975', '7976', '7977', '8072', '8082', '816', '8203', '8204', '8205', '8206', '8749', '8902', '8953', '9216', '937', '9556', '9571', '9583', '9586', '9599', '9603', '964', '983', '9864', '9910', '9945', '9953', '9954', '9955', '9956', '9957', '9958', '9959', '9960', '9963'])
        self.assertEqual(vmaxData.lift_info, 'Lifted From 3.1.3')
        self.assertEqual(vmaxData.reaction_list, ["1,2-Dibutanoyl-sn-glycero-3-phospho-(1'-inositol 3',4',5'-trisphosphate) + H2O = 1,2-Dibutanoyl-sn-glycero-3-phospho-(1'-inositol 3',4'-bisphosphate) + Phosphate", "1,2-Dibutanoyl-sn-glycero-3-phospho-(1'-inositol 3',5'-bisphosphate) + H2O = 1,2-Dibutanoyl-sn-glycero-3-phospho-(1'-inositol 3'-phosphate) + Phosphate", "1,2-Dibutanoyl-sn-glycero-3-phospho-(1'-inositol 4',5'-bisphosphate) + H2O = 1,2-Dibutanoyl-sn-glycero-3-phospho-(1'-inositol 4'-phosphate) + Phosphate", '1-Phosphatidyl-D-myo-inositol 4,5-bisphosphate + H2O = Phosphate + 1-Phosphatidyl-1D-myo-inositol 4-phosphate', '1D-myo-Inositol 1,4,5,6-tetrakisphosphate + H2O = Inositol 1,4,6-trisphosphate + Phosphate', '1D-myo-Inositol 2-phosphate + H2O = myo-Inositol + Phosphate', "2'-Deoxyadenosine 3'-phosphate + H2O = Deoxyadenosine + Phosphate", "2'-Deoxycytidine 3'-phosphate + H2O = 2'-Deoxycytidine + Phosphate", "2'-Deoxyguanosine 3'-phosphate + H2O = Deoxyguanosine + Phosphate", "2'-Deoxyuridine 3'-phosphate + H2O = 2'-Deoxyuridine + Phosphate", '2,3-Diphosphoglycerate + H2O = Unknown + Phosphate', '2-Deoxy-D-glucose 6-phosphate + H2O = 2-Deoxy-D-glucose + Phosphate', '2-Deoxyglucose 6-phosphate + H2O = 2-Deoxyglucose + Phosphate', "3'-Phosphoadenylyl sulfate + H2O = Phosphate + Adenylylsulfate", '4-Pyridoxic acid 5-phosphate + H2O = 4-Pyridoxate + Phosphate', "5'-Ribonucleotide + H2O = Nucleoside + Phosphate", 'ADP + H2O = Diphosphate + Adenosine', 'ADP + H2O = Phosphate + AMP', 'ATP + H2O = Adenosine + Triphosphate', 'ATP + H2O = Phosphate + ADP', "Adenosine 3',5'-bisphosphate + H2O = Phosphate + AMP", 'Arabinose 5-phosphate + H2O = Arabinose + Phosphate', 'CDP + H2O = CMP + Phosphate', "Cytidine 3'-phosphate + H2O = Cytidine + Phosphate", 'D-Fructose 1,6-bisphosphate + H2O = D-Fructose monophosphate + Phosphate', 'D-Glucose 1-phosphate + H2O = D-Glucose + Phosphate', 'D-Glucose 6-phosphate + H2O = D-Glucose + Phosphate', 'D-Mannitol 1-phosphate + H2O = Phosphate + D-Mannitol', 'D-myo-Inositol 1,2,4,5,6-pentakisphosphate + H2O = Inositol 1,2,4,6-tetrakisphosphate + Phosphate', 'Diphosphate + H2O = Phosphate', 'Fructose 1,6-bisphosphate + H2O = Unknown + Phosphate', 'Fructose 1-phosphate + H2O = Fructose + Phosphate', 'Fructose 6-phosphate + H2O = Fructose + Phosphate', 'GDP + H2O = Phosphate + GMP', 'Galactose 1-phosphate + H2O = Galactose + Phosphate', 'Glucose + 3-Phospho-D-glyceroyl phosphate = Glucose 6-phosphate + 3-Phospho-D-glycerate', 'Glucose 1-phosphate + H2O = Glucose + Phosphate', 'Glycerate 3-phosphate + H2O = Glycerate + Phosphate', 'Glycerate 3-phosphate + H2O = Phosphate + D-Glycerate', 'Glycerol 3-phosphate + H2O = Glycerol + Phosphate', 'H2O + 1-Phosphatidyl-1D-myo-inositol 3,5-bisphosphate = Phosphate + 1-Phosphatidyl-1D-myo-inositol 5-phosphate', 'H2O + 1-Phosphatidyl-1D-myo-inositol 3-phosphate = Phosphate + 1-Phosphatidyl-D-myo-inositol', 'H2O + 1-Phospho-D-glycerate = D-Glycerate + Phosphate', 'H2O + 1D-myo-Inositol 1,3,4,5-tetrakisphosphate = Phosphate + 1D-myo-Inositol 1,3,4-trisphosphate', 'H2O + 1D-myo-Inositol 1,3,4-trisphosphate = Phosphate + D-myo-Inositol 3,4-bisphosphate', 'H2O + 1D-myo-Inositol 1,4-bisphosphate = Phosphate + myo-Inositol 4-phosphate', 'H2O + 1D-myo-Inositol 1-phosphate = Phosphate + myo-Inositol', 'H2O + 1D-myo-Inositol 3-phosphate = Phosphate + myo-Inositol', 'H2O + 2-Chloro-4-nitrophenyl phosphate = Phosphate + 2-Chloro-4-nitrophenol', 'H2O + 2-Phospho-D-glycerate = Phosphate + D-Glycerate', 'H2O + 2-Phosphoglycolate = Phosphate + Glycolate', 'H2O + 3-O-Methylfluorescein phosphate = Phosphate + 3-O-Methylfluorescein', 'H2O + 4-Chlorophenyl phosphate = Phosphate + 4-Chlorophenol', 'H2O + 4-Cyanophenyl phosphate = Phosphate + 4-Cyanophenol', 'H2O + 4-Methylumbelliferyl phosphate = Phosphate + 4-Methylumbelliferone', 'H2O + 4-Nitrophenyl phenyl phosphonate = p-Nitrophenol + Phenyl phosphonate', 'H2O + 4-Nitrophenyl phosphate = Phosphate + p-Nitrophenol', 'H2O + 4-Trifluoromethylphenyl phosphate = Phosphate + 4-Trifluoromethylphenol', "H2O + 5'-Phosphopolynucleotide = Phosphate + Polynucleotide", 'H2O + 5-Fluoro-4-methylumbelliferyl phosphate = Phosphate + 5-Fluoro-4-methylumbelliferone', 'H2O + 6,8-Difluoro-4-methylumbelliferyl phosphate = Phosphate + 6,8-Difluoro-4-methylumbelliferone', 'H2O + 6-Fluoro-4-methylumbelliferyl phosphate = Phosphate + 6-Fluoro-4-methylumbelliferone', 'H2O + 6-Phosphogluconate = Phosphate + Gluconate', "H2O + 7-Methylguanosine 5'-phosphate = Phosphate + 7-Methylguanosine", 'H2O + 8-Fluoro-4-methylumbelliferyl phosphate = Phosphate + 8-Fluoro-4-methylumbelliferone', 'H2O + AMP = Phosphate + Adenosine', "H2O + Adenosine 2'-phosphate = Adenosine + Phosphate", "H2O + Adenosine 3'-phosphate = Phosphate + Adenosine", 'H2O + Bis-4-nitrophenyl phosphate = p-Nitrophenol + 4-Nitrophenyl phosphate', 'H2O + CMP = Cytidine + Phosphate', 'H2O + CTP = CDP + Phosphate', 'H2O + Casein kinase I epsilon phosphorylated = Phosphate + Casein kinase I epsilon', 'H2O + Ceramide 1-phosphate = Phosphate + N-Acylsphingosine', 'H2O + Choline phosphate = Phosphate + Choline', 'H2O + D-Fructose 1,6-bisphosphate = Phosphate + D-Fructose 6-phosphate', 'H2O + D-Fructose 1,6-bisphosphate = Phosphate + beta-D-Fructose 6-phosphate', 'H2O + D-Fructose 2,6-bisphosphate = Phosphate + D-Fructose 6-phosphate', 'H2O + D-Fructose 2,6-bisphosphate = Phosphate + beta-D-Fructose 6-phosphate', 'H2O + D-Galactose 1-phosphate = Phosphate + D-Galactose', 'H2O + D-Mannose 6-phosphate = D-Mannose + Phosphate', 'H2O + D-O-Phosphoserine = Phosphate + D-Serine', 'H2O + D-myo-Inositol 1,3-bisphosphate = Phosphate + 1D-myo-Inositol 1-phosphate', 'H2O + D-myo-Inositol 1,4,5-trisphosphate = Phosphate + 1D-myo-Inositol 1,4-bisphosphate', "H2O + Deoxythymidine 3',5'-diphosphate = Phosphate + dTMP", "H2O + Deoxythymidine 3'-phosphate = Phosphate + Thymidine", 'H2O + Ethanolamine phosphate = Phosphate + Ethanolamine', 'H2O + Fructose 1,6-bisphosphate = Phosphate + Fructose 6-phosphate', 'H2O + GMP = Phosphate + Guanosine', 'H2O + GTP = GDP + Phosphate', 'H2O + Glucosamine 6-phosphate = Phosphate + Glucosamine', 'H2O + Glucose 6-phosphate = Glucose + Phosphate', 'H2O + Glycerate 2,3-bisphosphate = Glycerate 3-phosphate + Phosphate', 'H2O + Glycerate 2,3-bisphosphate = Phosphate + 3-Phospho-D-glycerate', 'H2O + Glycerol 2-phosphate = Phosphate + Glycerol', "H2O + Guanosine 3'-phosphate = Phosphate + Guanosine", 'H2O + IMP = Phosphate + Inosine', 'H2O + Inositol 1,2,3,4,5-pentakisphosphate = Phosphate + Inositol 1,2,3,4-tetrakisphosphate', 'H2O + Inositol 1,2,4,5-tetrakisphosphate = Inositol 1,2,4-trisphosphate + Phosphate', 'H2O + Inositol 4,5-bisphosphate = Phosphate + myo-Inositol 4-phosphate', 'H2O + L-Galactose 1-phosphate = Phosphate + L-Galactose', 'H2O + L-Phosphotyrosine = Phosphate + L-Tyrosine', 'H2O + L-Threonine O-3-phosphate = L-Threonine + Phosphate', 'H2O + N-(5-Phospho-4-pyridoxyl)glycine = 4-Pyridoxylglycine + Phosphate', 'H2O + N-Acetylneuraminate 9-phosphate = Phosphate + N-Acetylneuraminate', 'H2O + N-Acylneuraminate 9-phosphate = Phosphate + N-Acylneuraminate', 'H2O + NADP+ = Phosphate + NAD+', 'H2O + NADPH = NADH + Phosphate', 'H2O + O-Phospho-L-serine = L-Serine + Phosphate', 'H2O + O-Phospho-L-serine = Serine + Phosphate', 'H2O + O-Phospho-tau-protein = Phosphate + tau-Protein', 'H2O + Phenolic phosphate = Phosphate + Phenol', 'H2O + Phenolphthalein diphosphate = Phosphate + Phenolphthalein', 'H2O + Phosphoenolpyruvate = Phosphate + Pyruvate', 'H2O + Phosphotyrosine = Phosphate + Tyrosine', 'H2O + Propan-1-ol 2-phosphate = Phosphate + 1-Propanol', 'H2O + Pyridoxal phosphate = Phosphate + Pyridoxal', 'H2O + Ribulose 5-phosphate = Ribulose + Phosphate', 'H2O + Sorbitol 6-phosphate = Phosphate + Sorbitol', 'H2O + Sphinganine 1-phosphate = Phosphate + Sphinganine', 'H2O + SpoIIAA-phosphorylated = Phosphate + SpoIIAA', 'H2O + Sucrose 6-phosphate = Sucrose + Phosphate', 'H2O + TDP = Phosphate + Thiamine monophosphate', 'H2O + Tetrapolyphosphate = Phosphate + Triphosphate', 'H2O + UDP = UMP + Phosphate', "H2O + Uridine 3'-phosphate = Uridine + Phosphate", 'H2O + XMP = Phosphate + Xanthosine', 'H2O + beta-D-Fructose 2,6-bisphosphate = Phosphate + D-Fructose 6-phosphate', 'H2O + beta-Naphthyl phosphate = Phosphate + beta-Naphthol', 'H2O + dGDP = Phosphate + dGMP', 'H2O + dIMP = Phosphate + Deoxyinosine', 'H2O + dTMP = Phosphate + Thymidine', 'H2O + dTTP = Phosphate + TDP', 'H2O + myo-Inositol 4-phosphate = Phosphate + myo-Inositol', 'H2O + myo-Inositol hexakisphosphate = Phosphate + D-myo-Inositol 1,2,4,5,6-pentakisphosphate', 'H2O + myo-Inositol phosphate = myo-Inositol + Phosphate', 'H2O + o-Carboxyphenyl phosphate = Phosphate + Salicylate', 'H2O + p-Nitrophenylthymidine phosphate = p-Nitrophenol + dTMP', 'Inositol 2,4,5,6-tetrakisphosphate + H2O = Phosphate + Inositol 2,4,6-trisphosphate', 'Inositol 2,4,5-trisphosphate + H2O = Phosphate + Inositol 2,4-bisphosphate', 'Inositol 4,5,6-trisphosphate + H2O = Inositol 4,6-bisphosphate + Phosphate', 'Mannitol 1-phosphate + H2O = Mannitol + Phosphate', 'Mannose 6-phosphate + H2O = D-Mannose + Phosphate', 'N-(5-Phospho-4-pyridoxyl)benzylamine + H2O = 4-Pyridoxylbenzylamine + Phosphate', 'N-(5-Phospho-4-pyridoxyl)ethanolamine + H2O = 4-Pyridoxylethanolamine + Phosphate', 'N-(5-Phospho-4-pyridoxyl)phenylalanine + H2O = 4-Pyridoxylphenylalanine + Phosphate', 'N-Acetyl-D-mannosamine 6-phosphate + H2O = N-Acetylmannosamine + Phosphate', 'N-Acetylglucosamine 6-phosphate + H2O = N-Acetylglucosamine + Phosphate', 'Phosphate + Pyridoxamine = H2O + Pyridoxamine phosphate', 'Phosphate + Pyridoxine = H2O + Pyridoxine phosphate', 'Phosphorylase a + H2O = Phosphorylase b + Phosphate', 'Proteine tyrosine phosphate + H2O = Phosphate + Protein tyrosine', 'Riboflavin-5-phosphate + H2O = Phosphate + Riboflavin', 'Ribose 5-phosphate + H2O = Phosphate + beta-D-Ribopyranose', 'Sedoheptulose 1,7-bisphosphate + H2O = Phosphate + Sedoheptulose 7-phosphate', 'Thymolphthalein monophosphate + H2O = Thymolphthalein + Phosphate', 'UMP + H2O = Uridine + Phosphate', 'UTP + H2O = Phosphate + UDP', 'alpha-Naphthyl phosphate + H2O = alpha-Naphthol + Phosphate', 'beta-D-Thiogalactopyranoside 6-phosphate + H2O = beta-D-Thiogalactopyranoside + Phosphate', 'dAMP + H2O = Phosphate + Deoxyadenosine', "dCMP + H2O = Phosphate + 2'-Deoxycytidine", 'dGMP + H2O = Phosphate + Deoxyguanosine', "dUMP + H2O = Phosphate + 2'-Deoxyuridine", 'sn-Glycerol 1-phosphate + H2O = Phosphate + Glycerol', 'sn-Glycerol 3-phosphate + H2O = Phosphate + Glycerol'])
        #Each kinetic info class contains Entry objects from the sabio_interface module. 
        #The following tests will tests ensure the KineticInfo fields contains the right Entry objects
        
        closest_entry_ids = vmaxData.closest_entry_ids
        self.assertTrue(len(closest_entry_ids)>6 and len(closest_entry_ids)<10)
        closest_entries = vmaxData.closest_entries #this is a list of the most closely related expiremental entries
        self.assertTrue(len(closest_entries)>6 and len(closest_entries) < 10) #when I made this test, there were 45 entries. If there are more than 50 entries, something probably went wrong 

        #from the set of closest_entries, the entry with median km value is the median_entry
        #the median_entry is an Entry object defined in sabio_interface
        median_entry = vmaxData.median_entry
        self.assertEqual(median_entry.ec_number, '3.1.3.22')
        self.assertEqual(median_entry.entry_id, '22920') #this is the specific Entry Number sabio assigns to each expiremental entry
        self.assertEqual(median_entry.km, '9.0E-6') #this is the km value for this expiremental entry
        self.assertEqual(median_entry.vmax, '4.33333333E-5') #this is the vmax for this expiremental entry
        self.assertEqual(median_entry.num_participants, [2,2]) #this is a list to record the number of substrates and products
        self.assertEqual(median_entry.species, 'Streptococcus bovis') #this is the species the expirement was done in
        self.assertEqual(median_entry.proximity, 6) #this is closely related the expiremental species is to the modeler's species
        self.assertEqual(median_entry.reaction_id, '581') #this is the Sabio assigned ID for this reaction in general
        
        #check the entry_id of the min and the max within km_data
        self.assertEqual(vmaxData.min_entry.entry_id, '22921')
        self.assertEqual(vmaxData.max_entry.entry_id, '16039')

        ##################################################
        ##################################################        
        #this Entry is an example of where less than 3 relevant entries are found
        #If two relevant entries are found the min and max are filled in but the median is blank
        #if one relevant entry is found, the median is filled in, but the in and max are blank

        rxn = next((rxn for rxn in rxns if rxn.id == 'fmn_reductase'), None)
        self.assertNotEqual(rxn, None)

        self.assertEqual(rxn.reaction_ids, ['5301'])
        #both km and vmax should have KineticInfo objects in their fields
        self.assertNotEqual(rxn.km_data, None)
        self.assertNotEqual(rxn.vmax_data, None)

        #Now the KineticInfo fields will be tested
        #First is some summaries of the expiremental data. 
        km_data = rxn.km_data
        
        self.assertEqual(km_data.lift_info, 'Lift Not Used')

        #Even though all the reactions are the same, the reaction has many EC numbers (because EC numbers are an imperfect system)
        self.assertEqual(km_data.ec_numbers, ['1.14.13', '1.14.13.7', '1.5.1', '1.5.1.30', '1.5.1.39'])
        #only one reaction ID should be present
        self.assertEqual(km_data.sabio_reaction_ids, ['5301'])
        self.assertEqual(km_data.reaction_list, ['NAD+ + Reduced FMN = NADH + H+ + Riboflavin-5-phosphate'])
        #Each kinetic info class contains Entry objects from the sabio_interface module. 
        #The following tests will tests ensure the KineticInfo fields contains the right Entry objects
        
        closest_entries = km_data.closest_entries
        self.assertEqual(len(closest_entries), 2)
        #make sure that median is blank but min and max are filled in
        self.assertEqual(km_data.median_entry, None)
        self.assertFalse(km_data.min_entry==None or km_data.max_entry==None)
        
        vmaxData = rxn.vmax_data
        
        self.assertEqual(vmaxData.lift_info, 'Lift Not Used')

        #Even though all the reactions are the same, the reaction has many EC numbers (because EC numbers are an imperfect system)
        self.assertEqual(vmaxData.ec_numbers, ['1.14.13', '1.14.13.7', '1.5.1', '1.5.1.30', '1.5.1.39'])
        #only one reaction ID should be present
        self.assertEqual(vmaxData.sabio_reaction_ids, ['5301'])
        self.assertEqual(vmaxData.reaction_list, ['NAD+ + Reduced FMN = NADH + H+ + Riboflavin-5-phosphate'])
        #Each kinetic info class contains Entry objects from the sabio_interface module. 
        #The following tests will tests ensure the KineticInfo fields contains the right Entry objects
        
        closest_entries = vmaxData.closest_entries
        self.assertEqual(len(closest_entries), 1)
        #make sure that median is blank but min and max are filled in
        self.assertNotEqual(vmaxData.median_entry, None)
        self.assertTrue(vmaxData.min_entry==None or vmaxData.max_entry==None)

        
        ##################################################
        ##################################################
        #todo the next entry is a case where Sabio did find the queried reaction, however it did not find any vmax infromation
        #it only found km


class TestsCollectedFromMain(unittest.TestCase):
    @unittest.skip('Too long for typical testing')
    def test_datanator(self):
        species = 'mycoplasma pneumoniae'
        
        input_filename = path.join(path.dirname(__file__), 'fixtures', 'Mycoplasma_pneumoniae.xlsx')

        out_dir = path.join(path.dirname(__file__), 'output')
        if not path.isdir(out_dir):
            os.makedirs(out_dir)
        output_filename = path.join(out_dir, 'Mycoplasma_pneumoniae.xlsx')
        
        datanator.get_kinetic_data(input_filename, output_filename, species, proxim_limit = 8)
        
    def test_sabio_interface(self):
        query_dict = {
                    #"Organism":'"Homo sapiens"',
                    "Substrate": "AMP AND ADP", 
                    "Product": "ADP",
                    #"Enzymename":"Adk",
                    #"enzymeType":"wildtype",
                    #"Sabioreaction_id" : "5305",

                    #"Organism":'"Homo sapiens"',
                    #"Substrate": "nad",
                    #"Product": "nadh",
                    #"Enzymename":"Adk",
                    #"enzymeType":"wildtype",
                    }
        #answer = get_sabio_data(query_dict)
        #print(answer)
        
        searchString = """((Substrate:"Adenosine 3',5'-bisphosphate") AND (Substrate:"H2O" OR Substrate:"OH-")) AND ((Product:"AMP" OR Product:"Adenine-9-beta-D-arabinofuranoside 5'-monophosphate") AND (Product:"Dihydrogen phosphate" OR Product:"Phosphate"))"""
        searchString = """enzymeType:wildtype AND TemperatureRange:[30 TO 40] AND pHValueRange:[5 TO 9] AND ((Substrate:"Glyceraldehyde 3-phosphate" OR Substrate:"L-Glyceraldehyde 3-phosphate" OR Substrate:"Glycerone phosphate" OR Substrate:"D-Glyceraldehyde 3-phosphate") AND (Substrate:"D-Sedoheptulose 7-phosphate" OR Substrate:"Sedoheptulose 1-phosphate" OR Substrate:"Sedoheptulose 7-phosphate")) AND ((Product:"L-Xylulose 1-phosphate" OR Product:"D-Ribulose 5-phosphate" OR Product:"D-Xylose 5-phosphate" OR Product:"Ribose 5-phosphate" OR Product:"D-Arabinose 5-phosphate" OR Product:"D-Ribose 5-phosphate" OR Product:"D-Xylulose 1-phosphate" OR Product:"L-Xylulose 5-phosphate" OR Product:"Ribulose 5-phosphate" OR Product:"L-Ribulose 5-phosphate" OR Product:"Arabinose 5-phosphate" OR Product:"D-Xylulose 5-phosphate") AND (Product:"L-Xylulose 1-phosphate" OR Product:"D-Ribulose 5-phosphate" OR Product:"D-Xylose 5-phosphate" OR Product:"Ribose 5-phosphate" OR Product:"D-Arabinose 5-phosphate" OR Product:"D-Ribose 5-phosphate" OR Product:"D-Xylulose 1-phosphate" OR Product:"L-Xylulose 5-phosphate" OR Product:"Ribulose 5-phosphate" OR Product:"L-Ribulose 5-phosphate" OR Product:"Arabinose 5-phosphate" OR Product:"D-Xylulose 5-phosphate"))"""

        searchString = """ECNumber: ("1.2.7.0" OR "1.2.7.1" OR "1.2.7.2" OR "1.2.7.3" OR "1.2.7.4" OR "1.2.7.5" OR "1.2.7.6" OR "1.2.7.7" OR "1.2.7.8" OR "1.2.7.9" OR "1.2.7.10" OR "1.2.7.11" OR "1.2.7.12" OR "1.2.7.13" OR "1.2.7.14" OR "1.2.7.15" OR "1.2.7.16" OR "1.2.7.17" OR "1.2.7.18" OR "1.2.7.19" OR "1.2.7.20" OR "1.2.7.21" OR "1.2.7.22" OR "1.2.7.23" OR "1.2.7.24" OR "1.2.7.25" OR "1.2.7.26" OR "1.2.7.27" OR "1.2.7.28" OR "1.2.7.29" OR "1.2.7.30" OR "1.2.7.31" OR "1.2.7.32" OR "1.2.7.33" OR "1.2.7.34" OR "1.2.7.35" OR "1.2.7.36" OR "1.2.7.37" OR "1.2.7.38" OR "1.2.7.39" OR "1.2.7.40" OR "1.2.7.41" OR "1.2.7.42" OR "1.2.7.43" OR "1.2.7.44" OR "1.2.7.45" OR "1.2.7.46" OR "1.2.7.47" OR "1.2.7.48" OR "1.2.7.49" OR "1.2.7.50" OR "1.2.7.51" OR "1.2.7.52" OR "1.2.7.53" OR "1.2.7.54" OR "1.2.7.55" OR "1.2.7.56" OR "1.2.7.57" OR "1.2.7.58" OR "1.2.7.59" OR "1.2.7.60" OR "1.2.7.61" OR "1.2.7.62" OR "1.2.7.63" OR "1.2.7.64" OR "1.2.7.65" OR "1.2.7.66" OR "1.2.7.67" OR "1.2.7.68" OR "1.2.7.69" OR "1.2.7.70" OR "1.2.7.71" OR "1.2.7.72" OR "1.2.7.73" OR "1.2.7.74" OR "1.2.7.75" OR "1.2.7.76" OR "1.2.7.77" OR "1.2.7.78" OR "1.2.7.79" OR "1.2.7.80" OR "1.2.7.81" OR "1.2.7.82" OR "1.2.7.83" OR "1.2.7.84" OR "1.2.7.85" OR "1.2.7.86" OR "1.2.7.87" OR "1.2.7.88" OR "1.2.7.89" OR "1.2.7.90" OR "1.2.7.91" OR "1.2.7.92" OR "1.2.7.93" OR "1.2.7.94" OR "1.2.7.95" OR "1.2.7.96" OR "1.2.7.97" OR "1.2.7.98" OR "1.2.7.99" OR "1.2.7.100")"""
        base_species = 'mycoplasma pneumoniae'
        searchString = """((Substrate:"ATP") AND (Substrate:"UMP" OR Substrate:"Uridine 5'-phosphate")) AND ((Product:"UDP"))"""
        results =  sabio_interface.get_sabio_data(searchString, base_species)

    def test_query_string_manipulator(self):
        a = []#['dGMP', 'GMP', 'Lactose 6-phosphate', 'dGDP', "Orotidine 5'-phosphate", "Guanosine 3'-phosphate", "2',3'-Cyclic GMP", 'L-Arogenate', 'N-Acylneuraminate 9-phosphate', "Maltose 6'-phosphate", "5-Amino-6-(5'-phosphoribitylamino)uracil", '6-Phospho-beta-D-glucosyl-(1,4)-D-glucose', '2-Amino-4-hydroxy-6-(D-erythro-1,2,3-trihydroxypropyl)-7,8- dihydropteridine', '2-Amino-4-hydroxy-6-(erythro-1,2,3-trihydroxypropyl)dihydropteridine triphosphate', 'Dihydroneopterin phosphate', 'Ganciclovir', '8-Br-cGMP', "2'-Deoxyguanosine 3'-phosphate", "8-Azaguanosine-5'-monophosphate", '8-oxo-dGMP', 'Dihydroneopterin triphosphate', '8-oxo-dGTP', "2'-Deoxy-8-hydroxyguanosine"]
        b = ['dGMP', 'GMP', 'Lactose 6-phosphate', 'dGDP', "Orotidine 5'-phosphate", "Guanosine 3'-phosphate", "2',3'-Cyclic GMP", 'L-Arogenate', 'N-Acylneuraminate 9-phosphate', "Maltose 6'-phosphate", "5-Amino-6-(5'-phosphoribitylamino)uracil", '6-Phospho-beta-D-glucosyl-(1,4)-D-glucose', '2-Amino-4-hydroxy-6-(D-erythro-1,2,3-trihydroxypropyl)-7,8- dihydropteridine', '2-Amino-4-hydroxy-6-(erythro-1,2,3-trihydroxypropyl)dihydropteridine triphosphate', 'Dihydroneopterin phosphate', 'Ganciclovir', '8-Br-cGMP', "2'-Deoxyguanosine 3'-phosphate", "8-Azaguanosine-5'-monophosphate", '8-oxo-dGMP', 'Dihydroneopterin triphosphate', '8-oxo-dGTP', "2'-Deoxy-8-hydroxyguanosine"]
        c = []#["H2O"]
        d = ["phosphate"]

        string = 'h_m + 1a25dhvitd2_m + o2_m + nadph_m --> h2o_m + nadp_m + 1a2425thvitd2_m'
        print(io.InputReader.parse_reaction_stoichiometry(string))

    def test_inchi_generator(self):
        ourAMP = "NC1=C2N=CN(C3OC(COP([O-])([O-])=O)C(O)C3O)C2=NC=N1"
        ourATP = "NC1=C2N=CN(C3OC(COP([O-])(=O)OP([O-])(=O)OP([O-])([O-])=O)C(O)C3O)C2=NC=N1"
        aspartylAMP = "NC1=C2N=CN(C3OC(COP([O-])([O-])=O)C(OC(=O)C([NH3+])CC([O-])=O)C3O)C2=NC=N1"
        choline = "C[N+](C)(C)CCO"
        phosphate = "CC1=NC=C(COP([O-])([O-])=O)C(C=O)=C1O"
        water = "InChI=1S/H2O/h1H2"
        #water = "O"
        weird = "CC1NC2=C(NC(N)=NC2=O)N1C1CC(O)C(COP([O-])([O-])=O)O1"
        m8dg = "CC1NC2=C(NC(N)=NC2=O)N1C1CC(O)C(CO)O1"
        mgdGMP = "NC1=NC(=O)C2=C(N1)N(C1CC(O)C(COP([O-])([O-])=O)O1)C(=O)[N-]2"
        e3dCMP = "CCNC1=NC(=O)N(C=C1)C1CC(O)C(COP([O-])([O-])=O)O1"
        answer = inchi_generator.generateGenericInchi("InChI=1S/C10H14N5O7P/c11-8-5-9(13-2-12-8)15(3-14-5)10-7(17)6(16)4(22-10)1-21-23(18,19)20")
        #print(getSabioNameToInchiDict())

        print(inchi_generator.getSabioNameToInchiDict())<|MERGE_RESOLUTION|>--- conflicted
+++ resolved
@@ -233,27 +233,7 @@
                         #Therefore UMP has two sabio names
                         self.assertEqual(comp.sabioNames, ['UDP'])
 
-<<<<<<< HEAD
-=======
-
-    def test_generateCompounds(self):
-        pass
-
-
-
-
-
-
-        
-    
-
-
-
-
-
-
-
->>>>>>> 19c4498a
+
     def test_get_sabio_data(self):
         #test sabio_interface
 
@@ -281,8 +261,6 @@
         searchString = """Product:ADP AND Substrate:AMP AND ADP"""
         results =  sabio_interface.get_sabio_data(searchString, base_species)
         self.assertEqual(len(results.entry_list), 77)
-<<<<<<< HEAD
-=======
 
 
     def test_get_EC_number(self):
@@ -355,10 +333,6 @@
         
         #things to test further:
         #1) cases where the reaction has 3 substrates and 2 products, or vice versa. I don't think kegg supports that
-
-
-
->>>>>>> 19c4498a
     
     def test_datanator(self):
         #Find Excel sheet with reaction data
