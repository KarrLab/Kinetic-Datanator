import unittest
from datanator.data_source import kegg_reaction_class
from datanator.util import server_util
import tempfile
import shutil
import pymongo
import json
import os

class TestKeggReaction(unittest.TestCase):

    @classmethod
    def setUpClass(cls):
        cls.cache_dirname = tempfile.mkdtemp()
        # cls.cache_dirname = './datanator/data_source/cache/'
        cls.db = 'test'
        config_file = '/root/host/karr_lab/datanator/.config/config.ini'
        cls.username, cls.password, cls.MongoDB, cls.port = server_util.ServerUtil(
            config_file=config_file).get_user_config()
        cls.collection_str = 'kegg_reaction_class'
        cls.src = kegg_reaction_class.KeggReaction(
<<<<<<< HEAD
            cls.cache_dirname, cls.MongoDB, cls.db, replicaSet=None, verbose=True, max_entries=20)
        cls.client, cls.db, cls.collection = cls.src.con_db(cls.collection_str)
=======
            cls.cache_dirname, cls.MongoDB, cls.db, replicaSet=None, 
            verbose=True, max_entries=20, username = cls.username, password = cls.password)
        cls.client, cls.db_obj, cls.collection = cls.src.con_db(cls.collection_str)
>>>>>>> 24adf348
        path = os.path.join(cls.cache_dirname, cls.collection_str)
        os.makedirs(path, exist_ok=True)
        cls.data = {
            "name":"br08204",
            "children":[
            {
                "name":"1. Oxidoreductase reactions",
                "children":[
                {
                    "name":"1.1  Acting on the CH-OH group of donors",
                    "children":[
                    {
                        "name":"1.1.1  With NAD+ or NADP+ as acceptor",
                        "children":[
                        {
                            "name":"1.1.1.1",
                            "children":[
                            {
                                "name":"RC00050"
                            },
                            {
                                "name":"RC00087"
                            },
                            {
                                "name":"RC00088"
                            },
                            {
                                "name":"RC00099"
                            },
                            {
                                "name":"RC00116"
                            },
                            {
                                "name":"RC00649"
                            },
                            {
                                "name":"RC00955"
                            },
                            {
                                "name":"RC01734"
                            },
                            {
                                "name":"RC02273"
                            }
                            ]
                        } ] } ] } ] } ] }

    @classmethod
    def tearDownClass(cls):
        shutil.rmtree(cls.cache_dirname)
        cls.client.close()

    # @unittest.skip('passed')
    def test_extract_values(self):
        data = json.dumps(self.data)
        loaded_data = json.loads(data)
        name_list = self.src.extract_values(loaded_data, 'name')
        self.assertEqual(name_list[0], 'br08204')
        self.assertEqual(name_list[-1][:7], 'RC02273')
    
    # @unittest.skip('passed')
    def test_download_rxn_cls(self):
        file_name = 'RC02273'
        self.src.download_rxn_cls(file_name + '.txt')
        path_to_file = os.path.join(self.cache_dirname, self.collection_str)
        self.assertTrue(os.path.exists(path_to_file+'/'+file_name+'.txt'))

    # @unittest.skip('passed')
    def test_parse_root_json(self):
        names = self.src.parse_root_json()
        self.assertTrue(len(names) > 100)
        self.assertTrue(names[:6], ['RC00001','RC00002','RC00003','RC00004','RC00005','RC00006'])

    # @unittest.skip('passed')
    def test_parse_rc_multiline(self):
        lines = ['REACTION    R00021 R00093 R00114 R00243 R00248 R00250 R00258 R00279, R00667']
        rxn = self.src.parse_rc_multiline(lines)
        self.assertEqual(rxn[0], 'R00021')
        self.assertEqual(rxn[-1], 'R00667')
        line = ['DEFINITION  C1c-C5a:N1a+*-*+O5a:C1b+C6a-C1b+C6a', 'S1a-S3x:*-S3x:C1b-C1x']
        definition = self.src.parse_rc_multiline(line)
        self.assertEqual(definition[1], 'S1a-S3x:*-S3x:C1b-C1x')

    def test_parse_rc_orthology(self):
        lines = ['ORTHOLOGY   K00260  glutamate dehydrogenase [EC:1.4.1.2]',
        'K00261  glutamate dehydrogenase (NAD(P)+) [EC:1.4.1.3]',
        'K00816  kynurenine---oxoglutarate transaminase / cysteine-S-conjugate beta-lyase / glutamine---phenylpyruvate transaminase [EC:2.6.1.7 4.4.1.13 2.6.1.64]']
        ko_id, names = self.src.parse_rc_orthology(lines)
        self.assertEqual(ko_id, ['K00260', 'K00261', 'K00816'])
        self.assertEqual(names[0], 'glutamate dehydrogenase')
        self.assertEqual(names[2], ['kynurenine---oxoglutarate transaminase',
                                    'cysteine-S-conjugate beta-lyase',
                                    'glutamine---phenylpyruvate transaminase'])


    @unittest.skip('hold up a min')
    def test_load_content(self):
        self.src.load_content()
        col = self.collection
        self.assertEqual(col.count_documents({}), 14)<|MERGE_RESOLUTION|>--- conflicted
+++ resolved
@@ -19,14 +19,9 @@
             config_file=config_file).get_user_config()
         cls.collection_str = 'kegg_reaction_class'
         cls.src = kegg_reaction_class.KeggReaction(
-<<<<<<< HEAD
-            cls.cache_dirname, cls.MongoDB, cls.db, replicaSet=None, verbose=True, max_entries=20)
-        cls.client, cls.db, cls.collection = cls.src.con_db(cls.collection_str)
-=======
             cls.cache_dirname, cls.MongoDB, cls.db, replicaSet=None, 
             verbose=True, max_entries=20, username = cls.username, password = cls.password)
         cls.client, cls.db_obj, cls.collection = cls.src.con_db(cls.collection_str)
->>>>>>> 24adf348
         path = os.path.join(cls.cache_dirname, cls.collection_str)
         os.makedirs(path, exist_ok=True)
         cls.data = {
