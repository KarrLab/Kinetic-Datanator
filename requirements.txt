--- conflicted
+++ resolved
@@ -11,11 +11,7 @@
 karr_lab_aws_manager >= 0.0.21
 numpy
 obj_tables[bio]
-<<<<<<< HEAD
-openbabel < 3
-=======
 openbabel
->>>>>>> 7e1d501e
 pandas >= 1.0.1
 pint >= 0.10
 pubchempy
