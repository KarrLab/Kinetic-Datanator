beautifulsoup4
biopython
bioservices >= 1.5.0
cement >= 3.0.0
configobj
ete3
flask
flask_bcrypt
flask_cors
flask_debugtoolbar
flask_login
flask_marshmallow
flask_migrate
flask_restplus
flask_script
flask_sqlalchemy
gunicorn
jxmlease
numpy
obj_model
openbabel
openpyxl
pandas
pint >= 0.9
pronto
psycopg2_binary
pubchempy
python_dateutil
python_levenshtein
python_libsbml
requests
requests_cache
scipy
setuptools
six
wc_utils
pymongo
xmltodict
capturer
ftputil
elasticsearch
genson
<<<<<<< HEAD
configparser
hashlib
=======
pybel
>>>>>>> 24adf348
<|MERGE_RESOLUTION|>--- conflicted
+++ resolved
@@ -40,9 +40,4 @@
 ftputil
 elasticsearch
 genson
-<<<<<<< HEAD
-configparser
-hashlib
-=======
-pybel
->>>>>>> 24adf348
+pybel