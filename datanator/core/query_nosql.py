--- conflicted
+++ resolved
@@ -3,10 +3,7 @@
 from datanator.util import file_util
 import time
 import hashlib
-<<<<<<< HEAD
-=======
 import numpy as np
->>>>>>> 24adf348
 
 class DataQuery(mongo_util.MongoUtil):
 
@@ -140,12 +137,9 @@
                 replicaSet= replicaSet, db=db,
                 verbose=verbose, max_entries=max_entries, username = username, 
                  password = password, authSource = authSource)
-<<<<<<< HEAD
-=======
         self.client, self.db_obj, self.collection = self.con_db(self.collection_str)
         self.file_manager = file_util.FileUtil()
         self.chem_manager = chem_util.ChemUtil()
->>>>>>> 24adf348
 
     def get_metabolite_synonyms(self, compounds):
         ''' Find synonyms of a compound
@@ -194,7 +188,6 @@
     def get_metabolite_inchi(self, compounds):
         '''Given a list of compound name(s)
             Return the corrensponding inchi string
-<<<<<<< HEAD
             Args:
                 compounds: list of compounds
                 ['ATP', '2-Ketobutanoate']
@@ -217,8 +210,7 @@
     '''
     def find_rxn_by_participant(self, substrates, products):
         '''Find reactions by substrates' or products' names
-=======
->>>>>>> 24adf348
+
             Args:
                 compounds: list of compounds
                 ['ATP', '2-Ketobutanoate']
@@ -338,12 +330,9 @@
                 replicaSet= replicaSet, db=db,
                 verbose=verbose, max_entries=max_entries, username = username, 
                  password = password, authSource = authSource)
-<<<<<<< HEAD
-=======
         self.chem_manager = chem_util.ChemUtil()
         self.file_manager = file_util.FileUtil()
         self.client, self.db_obj, self.collection = self.con_db(self.collection_str)
->>>>>>> 24adf348
 
     def find_reaction_participants(self, kinlaw_id):
         ''' Find the reaction participants defined in sabio_rk using kinetic law id
@@ -392,20 +381,13 @@
         ''' Find the kinlaw_id defined in sabio_rk using 
             rxn participants' inchi string
             Args:
-<<<<<<< HEAD
                 sub_inchi: list of inchi, all in one rxn
-=======
                 inchi: list of inchi, all in one rxn
->>>>>>> 24adf348
             Return:
                 rxns: list of kinlaw_ids that satisfy the condition
                 [id0, id1, id2,...,  ]
         '''
-<<<<<<< HEAD
-        short_inchi = [self.simplify_inchi(s) for s in inchi]
-=======
         short_inchi = [self.chem_manager.simplify_inchi(s) for s in inchi]
->>>>>>> 24adf348
         inchi_exp = ['\"' + s + '\"' for s in short_inchi]
         inchi_str = ''
         for s in inchi_exp:
@@ -426,21 +408,12 @@
         ''' Find the kinlaw_id defined in sabio_rk using 
             rxn participants' inchi string
             Args:
-<<<<<<< HEAD
-                sub_inchi: list of inchi, all in one rxn
-=======
                 inchi: list of inchi, all in one rxn
->>>>>>> 24adf348
             Return:
                 rxns: list of kinlaw_ids that satisfy the condition
                 [id0, id1, id2,...,  ]
         '''
-<<<<<<< HEAD
-        _, _, col_obj = self.con_db(self.collection_str)
-        short_inchi = [self.simplify_inchi(s) for s in inchi]
-=======
         short_inchi = [self.chem_manager.simplify_inchi(s) for s in inchi]
->>>>>>> 24adf348
         hashed_inchi = [hashlib.sha224(s.encode()).hexdigest() for s in short_inchi]
         substrate = 'reaction_participant.substrate.hashed_inchi'
         product = 'reaction_participant.product.hashed_inchi'
@@ -450,14 +423,6 @@
         for inchi in hashed_inchi:
             ids = []
             query = {'$or': [ {substrate: inchi}, {product: inchi} ] }
-<<<<<<< HEAD
-            cursor = col_obj.find(filter = query, projection = projection)
-            for doc in cursor:
-                ids.append(doc['kinlaw_id'])
-            id_tally.append(ids)
-
-        return list(set(id_tally[0]).intersection(*id_tally))
-=======
             cursor = self.collection.find(filter = query, projection = projection)
             for doc in cursor:
                 ids.append(doc['kinlaw_id'])
@@ -620,5 +585,4 @@
         distance1 = len(org1_anc) - (idx_org1)
         distance2 = len(org2_anc) - (idx_org2)
 
-        return (ancestor, [distance1, distance2])
->>>>>>> 24adf348
+        return (ancestor, [distance1, distance2])