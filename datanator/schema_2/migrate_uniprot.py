--- conflicted
+++ resolved
@@ -8,7 +8,6 @@
 
 class MigrateUniprot(mongo_util.MongoUtil):
 
-<<<<<<< HEAD
     def __init__(self, readPreference='primary',
                 username=config.SchemaMigration.USERNAME,
                 password=config.SchemaMigration.PASSWORD,
@@ -16,11 +15,6 @@
                 to_database='datanator-test',
                 from_database='datanator',
                 max_entries=float('inf')):
-=======
-    def __init__(self, readPreference='primary', collection='uniprot',
-                max_entries=float('inf'), username=config.Config.USERNAME,
-                password=config.Config.PASSWORD):
->>>>>>> c5cabd25
         super().__init__(readPreference=readPreference, username=username,
                         password=password)
         self.collection = collection
