version: 2
jobs:
  build:
    working_directory: /root/project
    docker:
      - image: karrlab/build:0.0.18
    steps:
      - checkout

      - restore_cache:
          keys:
            - cache-v7-{{ .Branch }}-{{ checksum "requirements.txt" }}
            - cache-v7-{{ .Branch }}-
            - cache-v7-

      # - run: pip2 install -U --process-dependency-links git+https://github.com/KarrLab/pkg_utils.git#egg=pkg_utils
      # - run: pip2 install -U --process-dependency-links git+https://github.com/KarrLab/karr_lab_build_utils.git#egg=karr_lab_build_utils
      # - run: pip2 install -U --process-dependency-links -e .[all]

      - run: pip3 install -U --process-dependency-links git+https://github.com/KarrLab/pkg_utils.git#egg=pkg_utils
      - run: pip3 install -U --process-dependency-links git+https://github.com/KarrLab/karr_lab_build_utils.git#egg=karr_lab_build_utils
<<<<<<< HEAD
      - run: pip3 install -U --process-dependency-links -e .[all]
=======
      - run: karr_lab_build_utils3 install-requirements
      # - run: pip3 install -U --process-dependency-links -e .[all]
>>>>>>> 711cedf2

      - save_cache:
          key: cache-v7-{{ .Branch }}-{{ checksum "requirements.txt" }}
          paths:
            # - /usr/local/lib/python2.7/site-packages
            - /usr/local/lib/python3.6/site-packages

      - run: |
          set +e

          # karr_lab_build_utils2 run-tests --with-xunit --with-coverage
           RESULT_PY2=$?

          karr_lab_build_utils3 run-tests --with-xunit --with-coverage
          RESULT_PY3=$?

          karr_lab_build_utils3 do-post-test-tasks
          RESULT_POST_TASKS=$?

          if [[ $RESULT_PY2 -eq 0 && $RESULT_PY3 -eq 0 && $RESULT_POST_TASKS -eq 0 ]]; then
            exit 0
          else
            exit 1
          fi

      - store_test_results:
          path: /root/project/tests/reports
      # - store_artifacts:
      #     path: /root/project/.coverage.2.7.14
      #     destination: .coverage.2.7.14
      - store_artifacts:
          path: /root/project/.coverage.3.6.3
          destination: .coverage.3.6.3
      - store_artifacts:
          path: /root/project/docs/_build/html
          destination: docs<|MERGE_RESOLUTION|>--- conflicted
+++ resolved
@@ -19,12 +19,7 @@
 
       - run: pip3 install -U --process-dependency-links git+https://github.com/KarrLab/pkg_utils.git#egg=pkg_utils
       - run: pip3 install -U --process-dependency-links git+https://github.com/KarrLab/karr_lab_build_utils.git#egg=karr_lab_build_utils
-<<<<<<< HEAD
       - run: pip3 install -U --process-dependency-links -e .[all]
-=======
-      - run: karr_lab_build_utils3 install-requirements
-      # - run: pip3 install -U --process-dependency-links -e .[all]
->>>>>>> 711cedf2
 
       - save_cache:
           key: cache-v7-{{ .Branch }}-{{ checksum "requirements.txt" }}
