--- conflicted
+++ resolved
@@ -1,5 +1,4 @@
 """ Downloads and parses the ArrayExpress database
-
 :Author: Yosef Roth <yosefdroth@gmail.com>
 :Author: Jonathan Karr <jonrkarr@gmail.com>
 :Date: 2017-08-16
@@ -15,11 +14,10 @@
 import sqlalchemy.orm
 from kinetic_datanator.core import data_source
 import os
-<<<<<<< HEAD
-import urllib
-=======
 from six.moves.urllib.request import urlretrieve
->>>>>>> 49b8d12e
+from kinetic_datanator.data_source.array_express_tools import parse_counts
+from kinetic_datanator.data_source.array_express_tools import get_genome_size
+import zipfile
 
 Base = sqlalchemy.ext.declarative.declarative_base()
 # :obj:`Base`: base model for local sqlite database
@@ -81,9 +79,15 @@
 # :obj:`sqlalchemy.Table`: Experiment:Protocol many-to-many association table
 
 
+experiment_genes = sqlalchemy.Table(
+    'experiment_genes', Base.metadata,
+    sqlalchemy.Column('experiment__id', sqlalchemy.Integer, sqlalchemy.ForeignKey('experiment._id'), index=True),
+    sqlalchemy.Column('gene__id', sqlalchemy.Integer, sqlalchemy.ForeignKey('gene._id'), index=True),
+)
+# :obj:`sqlalchemy.Table`: Sample:Characteristic many-to-many association table
+
 class Characteristic(Base):
     """ Represents an experimental characteristic
-
     Attributes:
         _id (:obj:`int`): unique id
         category (:obj:`str`): name of the characteristic (e.g. organism)
@@ -101,16 +105,11 @@
 
 class Variable(Base):
     """ Represents an experimental variable
-
     Attributes:
         _id (:obj:`int`): unique id
         name (:obj:`str`): name of the variable (e.g. genotype)
         value (:obj:`str`): value of variable (e.g control)
-<<<<<<< HEAD
-        unit (:obj:`str`): units of value (e.g control). This field is not always filled. 
-=======
         unit (:obj:`str`): units of value (e.g control). This field is not always filled.
->>>>>>> 49b8d12e
         samples (:obj:`list` of :obj:`Sample`): samples
     """
     _id = sqlalchemy.Column(sqlalchemy.Integer(), primary_key=True)
@@ -123,9 +122,23 @@
     __tablename__ = 'variable'
 
 
+class Gene(Base):
+    """ Represents a gene. This is used to reference which genes are used in which experiments
+    Attributes:
+        _id (:obj:`int`): unique id
+        category (:obj:`str`): name of the characteristic (e.g. organism)
+        value (:obj:`str`): value of characteristic (e.g. Mus musculus)
+        samples (:obj:`list` of :obj:`Sample`): samples
+    """
+    _id = sqlalchemy.Column(sqlalchemy.Integer(), primary_key=True)
+    name = sqlalchemy.Column(sqlalchemy.String())
+
+    sqlalchemy.schema.UniqueConstraint(name)
+
+    __tablename__ = 'gene'
+
 class Sample(Base):
     """ Represents an observed concentration
-
     Attributes:
         _id (:obj:`int`): unique id
         experiment_id: (:obj:`int`): the accesion number of the experiment
@@ -153,7 +166,6 @@
 
 class Experiment(Base):
     """ Represents an experiment
-
     Attributes:
         _id (:obj:`int`): unique id
         id (:obj:`str`): unique string identifier assigned by ArrayExpress
@@ -167,6 +179,7 @@
         release_date (:obj:`datetime.date`): release date
         data_formats (:obj:`list` of :obj:`DataFormat`): list of data formats
         samples (:obj:`list` of :obj:`Sample`): list of samples
+        genes (:obj:`list` of :obj:`Gene`): list of genes in the experiment
     """
     _id = sqlalchemy.Column(sqlalchemy.Integer(), primary_key=True)
     id = sqlalchemy.Column(sqlalchemy.String(), unique=True, index=True)
@@ -183,12 +196,15 @@
     data_formats = sqlalchemy.orm.relationship('DataFormat', secondary=experiment_data_format,
                                                backref=sqlalchemy.orm.backref('experiments'))
 
+    genes = sqlalchemy.orm.relationship(
+        'Gene', secondary=experiment_genes, backref=sqlalchemy.orm.backref('experiments'))
+    whole_genome = sqlalchemy.Column(sqlalchemy.Boolean())
+
     __tablename__ = 'experiment'
 
 
 class ExperimentDesign(Base):
     """ Represents and experimental design
-
     Attributes:
         _id (:obj:`int`): unique id
         name (:obj:`str`): name
@@ -201,7 +217,6 @@
 
 class ExperimentType(Base):
     """ Represents a type of experiment
-
     Attributes:
         _id (:obj:`int`): unique id
         name (:obj:`str`): name
@@ -214,13 +229,8 @@
 
 class DataFormat(Base):
     """ Represents a data format
-
-    Attributes:
-<<<<<<< HEAD
-        _id (:obj:`int`): unique id    
-=======
-        _id (:obj:`int`): unique id
->>>>>>> 49b8d12e
+    Attributes:
+        _id (:obj:`int`): unique id
         name (:obj:`str`): name
         experiments (:obj:`list` of :obj:`Experiment`): list of experiments
     """
@@ -232,7 +242,6 @@
 
 class Organism(Base):
     """ Represents an organism
-
     Attributes:
         _id (:obj:`int`): unique id
         name (:obj:`str`): name
@@ -245,7 +254,6 @@
 
 class Extract(Base):
     """ Represents an extract of a sample
-
     Attributes:
         _id (:obj:`int`): unique id
         name (:obj:`str`): name
@@ -260,17 +268,12 @@
 
 class Protocol(Base):
     """ Represents a protocol for an experiment
-
     Attributes:
         _id (:obj:`int`): unique id
         protocol_accession (:obj:`str`): array express identifier for protocol
         protocol_type (:obj:`list` of :obj:`Sample`): the type of exerpimental protocol (e.g. normalization, extraction, etc.)
         text (:obj:`str`): description the protocol
-<<<<<<< HEAD
-        performer (:obj:`str`): name of the person who did the experiment 
-=======
         performer (:obj:`str`): name of the person who did the experiment
->>>>>>> 49b8d12e
         hardware (:obj:`str`): hardware (usually detection instruments) used in protocol
         software (:obj:`str`): software (usually for analyzing and normalizing the data)
         experiments (:obj:`list` of :obj:`Experiment`): list of experiments that performed this protocol
@@ -283,17 +286,12 @@
     hardware = sqlalchemy.Column(sqlalchemy.String())
     software = sqlalchemy.Column(sqlalchemy.String())
     experiments = sqlalchemy.orm.relationship('Experiment', secondary=experiment_protocol, backref=sqlalchemy.orm.backref('protocols'))
-<<<<<<< HEAD
-    
-=======
-
->>>>>>> 49b8d12e
+
     __tablename__ = 'protocol'
 
 
 class ArrayExpress(data_source.HttpDataSource):
     """ A local sqlite copy of the ArrayExpress database
-
     Attributes:
         EXCLUDED_DATASET_IDS (:obj:`list` of :obj:`str`): list of IDs of datasets to exclude
     """
@@ -333,12 +331,7 @@
     def load_content(self, start_year=2001, end_year=None):
         """
         Downloads all medatata from array exrpess on their samples and experiments. The metadata
-<<<<<<< HEAD
-        is saved as the text file. Within the text files, the data is stored as a JSON object. 
-=======
         is saved as the text file. Within the text files, the data is stored as a JSON object.
->>>>>>> 49b8d12e
-
         Args:
             start_year (:obj:`int`, optional): the first year to retrieve experiments for
             end_year (:obj:`int`, optional): the last year to retrieve experiments for
@@ -369,20 +362,20 @@
 
             self.load_experiment_samples(experiment)
             self.load_experiment_protocols(experiment)
-<<<<<<< HEAD
+
+            if ('processedData' in [d.name for d in experiment.data_formats]) and ("RNA-seq of coding RNA" in [d.name for d in experiment.types]):
+                self.load_processed_data(experiment)
 
         if self.verbose:
             print('  done.')
 
         self.session.commit()
 
-    def load_experiment_metadata(self, start_year=2001, end_year=None):
+    def load_experiment_metadata(self, start_year=2001, end_year=None, test_url=""):
         """ Get a list of accession identifiers for the experiments from the year :obj:`start_year` to year :obj:`end_year`
-
         Args:
             start_year (:obj:`int`, optional): the first year to retrieve experiment acession ids for
             end_year (:obj:`int`, optional): the last year to retrieve experiment acession ids for
-
         Returns:
             :obj:`list` of :obj:`str`: list of experiment accession identifiers
         """
@@ -391,8 +384,14 @@
 
         db_session = self.session
 
+        if test_url:
+            end_year = 2002
+
         for year in range(start_year, end_year + 1):
-            response = self.requests_session.get(self.ENDPOINT_DOMAINS['array_express'] + '?date=[{}-01-01+{}-12-31]'.format(year, year))
+            if not test_url:
+                response = self.requests_session.get(self.ENDPOINT_DOMAINS['array_express'] + '?date=[{}-01-01+{}-12-31]'.format(year, year))
+            if test_url:
+                response = self.requests_session.get(test_url)
             response.raise_for_status()
             for expt_json in response.json()['experiments']['experiment']:
 
@@ -435,81 +434,10 @@
                 if 'releasedate' in expt_json:
                     experiment.release_date = dateutil.parser.parse(expt_json['releasedate']).date()
 
-=======
-
-            if ('processedData' in [d.name for d in experiment.data_formats]) and ("RNA-seq of coding RNA" in [d.name for d in experiment.types]):
-                self.load_processed_data(experiment)
-
-        if self.verbose:
-            print('  done.')
-
-        self.session.commit()
-
-    def load_experiment_metadata(self, start_year=2001, end_year=None):
-        """ Get a list of accession identifiers for the experiments from the year :obj:`start_year` to year :obj:`end_year`
-
-        Args:
-            start_year (:obj:`int`, optional): the first year to retrieve experiment acession ids for
-            end_year (:obj:`int`, optional): the last year to retrieve experiment acession ids for
-
-        Returns:
-            :obj:`list` of :obj:`str`: list of experiment accession identifiers
-        """
-        if not end_year:
-            end_year = datetime.datetime.now().year
-
-        db_session = self.session
-
-        for year in range(start_year, end_year + 1):
-            response = self.requests_session.get(self.ENDPOINT_DOMAINS['array_express'] + '?date=[{}-01-01+{}-12-31]'.format(year, year))
-            response.raise_for_status()
-            for expt_json in response.json()['experiments']['experiment']:
-
-                id = expt_json['accession']
-                if id in self.EXCLUDED_DATASET_IDS:
-                    continue
-
-                experiment = self.get_or_create_object(Experiment, id=id)
-
-                if isinstance(expt_json['name'], list):
-                    experiment.name = expt_json['name'][0]
-                    experiment.name_2 = expt_json['name'][1]
-                else:
-                    experiment.name = expt_json['name']
-
-                if 'organism' in expt_json:
-                    for organism_name in expt_json['organism']:
-                        experiment.organisms.append(self.get_or_create_object(Organism, name=organism_name))
-
-                if 'description' in expt_json:
-                    experiment.description = expt_json['description'][0]['text']
-
-                if 'experimenttype' in expt_json:
-                    entries = expt_json['experimenttype']
-                    for entry in entries:
-                        experiment.types.append(self.get_or_create_object(ExperimentType, name=entry))
-
-                if 'experimentdesign' in expt_json:
-                    entries = expt_json['experimentdesign']
-                    for entry in entries:
-                        experiment.designs.append(self.get_or_create_object(ExperimentDesign, name=entry))
-
-                if 'bioassaydatagroup' in expt_json:
-                    for entry in expt_json['bioassaydatagroup']:
-                        experiment.data_formats.append(self.get_or_create_object(DataFormat, name=entry['dataformat']))
-
-                if 'submissiondate' in expt_json:
-                    experiment.submission_date = dateutil.parser.parse(expt_json['submissiondate']).date()
-
-                if 'releasedate' in expt_json:
-                    experiment.release_date = dateutil.parser.parse(expt_json['releasedate']).date()
-
->>>>>>> 49b8d12e
                 db_session.add(experiment)
 
     def load_experiment_samples(self, experiment):
         """ Load the samples for an experiment
-
         Args:
             experiment (:obj:`Experiment`): experiment
         """
@@ -535,7 +463,6 @@
 
     def load_experiment_sample(self, experiment, sample_json, index):
         """ Load the samples for an experiment
-
         Args:
             experiment (:obj:`Experiment`): experiment
             sample_json (:obj:`dict`): sample
@@ -582,15 +509,10 @@
                 sample.variables.append(self.get_or_create_object(
                     Variable, name=variable['name'], value=variable['value'], unit=unit))
 
-<<<<<<< HEAD
-    
-=======
-
->>>>>>> 49b8d12e
+
     def load_experiment_protocols(self, experiment):
 
         """ Load the protocols for an experiment
-
         Args:
             experiment (:obj:`Experiment`): experiment
         """
@@ -619,24 +541,15 @@
 
 
     def load_experiment_protocol(self, experiment, protocol_json):
-<<<<<<< HEAD
-        
-=======
-
->>>>>>> 49b8d12e
+
         """ Load the protocols for an experiment
-
         Args:
             experiment (:obj:`Experiment`): experiment
             protocol_json (:obj:`dict`): sample
         """
 
         db_session = self.session
-<<<<<<< HEAD
-        
-=======
-
->>>>>>> 49b8d12e
+
         protocol = Protocol()
 
         if 'accession' not in protocol_json:
@@ -666,11 +579,7 @@
         if 'software' in protocol_json:
             protocol.software = protocol_json['software']
 
-<<<<<<< HEAD
-        
-=======
-
->>>>>>> 49b8d12e
+
         protocol.experiments.append(experiment)
 
 
@@ -678,21 +587,46 @@
         DIRNAME = '{}/array_express_processed_data'.format(self.cache_dirname)
         if not os.path.isdir(DIRNAME):
             os.makedirs(DIRNAME)
-<<<<<<< HEAD
-        file = urllib.urlretrieve('https://www.ebi.ac.uk/arrayexpress/files/{}/{}.processed.1.zip'.format(experiment.id, experiment.id), '{}/{}.processed.1.zip'.format(DIRNAME, experiment.id))
-=======
         file = urlretrieve('https://www.ebi.ac.uk/arrayexpress/files/{}/{}.processed.1.zip'.format(experiment.id, experiment.id), '{}/{}.processed.1.zip'.format(DIRNAME, experiment.id))
->>>>>>> 49b8d12e
-
+        
+        zip_ref = zipfile.ZipFile("{}/array_express_processed_data/{}.processed.1.zip".format(self.cache_dirname, experiment.id), 'r')
+        zip_ref.extractall(os.path.join(self.cache_dirname, 'array_express_processed_data/E-MTAB-4063'))
+        zip_ref.close()
+
+        from os import listdir
+        from os.path import isfile, join
+        #the text file is taken from the folder, and then the information is put into the Experiment object
+        #this only works if there is only one file in the folder. If there is more than one, an error will be raised
+        onlyfiles = [f for f in listdir("{}/array_express_processed_data/E-MTAB-4063".format(self.cache_dirname)) if isfile(join("{}/array_express_processed_data/E-MTAB-4063".format(self.cache_dirname), f))]
+        if len(onlyfiles)>1:
+            raise ValueError('There is more than one file in the processed data folder. There should only be one')
+        counts_text_file = onlyfiles[0]
+        file = open("{}/array_express_processed_data/{}/{}".format(self.cache_dirname, experiment.id, counts_text_file))
+
+        data_samples = parse_counts.get_data_from_file(file)
+        experiment_size = len(data_samples[0].measurements)
+        organism_list =  [c.name for c in experiment.organisms]
+        if len(list(set(organism_list))) > 1:
+            raise ValueError("There is more than one organism in the experiment. Currently, this only supports single organism")
+        experimental_genome_size = get_genome_size.get_genome_size(organism_list[0])
+        if not (experiment_size > 1.15 * experimental_genome_size or experiment_size < 0.85 * experimental_genome_size):
+            experiment.whole_genome = True
+        """
+        for num, measurement in enumerate(data_samples[0].measurements):
+            if num % 500 == 0:
+                print measurement.gene_name
+
+            #experiment.genes.append(self.get_or_create_object(
+            #        Gene, name=measurement.gene_name))
+        
+        """
 
     def get_or_create_object(self, cls, **kwargs):
         """ Get the first instance of :obj:`cls` that has the property-values pairs described by kwargs, or create an instance of :obj:`cls`
         if there is no instance with the property-values pairs described by kwargs
-
         Args:
             cls (:obj:`class`): type of object to find or create
             **kwargs: values of the properties of the object
-
         Returns:
             :obj:`Base`: instance of :obj:`cls` hat has the property-values pairs described by kwargs
         """
