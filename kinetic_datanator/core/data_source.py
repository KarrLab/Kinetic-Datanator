--- conflicted
+++ resolved
@@ -18,16 +18,10 @@
 from kinetic_datanator.util.constants import DATA_CACHE_DIR, DATA_DUMP_PATH
 import sys
 import tarfile
-<<<<<<< HEAD
 import psycopg2
 from subprocess import PIPE,Popen
-=======
 import tempfile
 import wc_utils.quilt
-
-CACHE_DIRNAME = os.path.join(os.path.dirname(__file__), '..', 'data_source', 'cache')
-# :obj:`str`: default path for the sqlite database
->>>>>>> 25d85be5
 
 
 class DataSource(six.with_metaclass(abc.ABCMeta, object)):
@@ -232,12 +226,8 @@
     """
 
     def __init__(self, name=None, cache_dirname=None, clear_content=False, load_content=False, max_entries=float('inf'),
-<<<<<<< HEAD
-                 commit_intermediate_results=False, download_backups=True, verbose=False, flask=True):
-=======
-                 commit_intermediate_results=False, download_backups=True, verbose=False, flask=False,
+                 commit_intermediate_results=False, download_backups=True, verbose=False,
                  quilt_owner=None, quilt_package=None):
->>>>>>> 25d85be5
         """
         Args:
             name (:obj:`str`, optional): name
@@ -266,8 +256,6 @@
 
         # committing
         self.commit_intermediate_results = commit_intermediate_results
-
-        self.flask = flask
 
         # set Quilt configuration
         quilt_config = kinetic_datanator.config.get_config()['kinetic_datanator']['quilt']
@@ -305,22 +293,10 @@
         if not os.path.isdir(os.path.dirname(self.filename)):
             os.makedirs(os.path.dirname(self.filename))
 
-<<<<<<< HEAD
         engine = sqlalchemy.create_engine('sqlite:///' + self.filename)
 
         if not os.path.isfile(self.filename):
             self.base_model.metadata.create_all(engine)
-=======
-        if self.flask:
-            self.app.config['SQLALCHEMY_DATABASE_URI'] = 'sqlite:///' + self.filename
-            engine = self.base_model.engine
-            if not os.path.isfile(self.filename):
-                self.base_model.metadata.create_all(engine)
-        else:
-            engine = sqlalchemy.create_engine('sqlite:///' + self.filename)
-            if not os.path.isfile(self.filename):
-                self.base_model.metadata.create_all(engine)
->>>>>>> 25d85be5
 
         return engine
 
@@ -335,10 +311,7 @@
         Returns:
             :obj:`sqlalchemy.orm.session.Session`: database session
         """
-        if self.flask:
-            return self.base_model.session
-        else:
-            return sqlalchemy.orm.sessionmaker(bind=self.engine)()
+        return sqlalchemy.orm.sessionmaker(bind=self.engine)()
 
     def upload_backups(self):
         """ Backup the local sqlite database to Quilt """
@@ -394,26 +367,9 @@
         Returns:
             :obj:`list` of :obj:`str`: list of paths to backup
         """
-<<<<<<< HEAD
-        list_backups = []
-        a_backup = backup.Backup()
-        path = backup.BackupPath(self.filename, self.name + '.sqlite')
-        a_backup.paths.append(path)
-        a_backup.local_filename = os.path.join(os.path.dirname(self.filename), path.arc_path + '.tar.gz')
-        a_backup.remote_filename = path.arc_path + '.tar.gz'
-
-        if set_metadata:
-            a_backup.set_username_ip_date()
-            a_backup.set_package(os.path.join(os.path.dirname(__file__), '..', '..'))
-
-        list_backups.append(a_backup)
-
-        return list_backups
-=======
         paths = []
         paths.append(self.name + '.sqlite')
         return paths
->>>>>>> 25d85be5
 
     @abc.abstractmethod
     def load_content(self):
@@ -467,8 +423,7 @@
     def __init__(self, name=None, cache_dirname=None, clear_content=False, load_content=False, max_entries=float('inf'),
                  commit_intermediate_results=False, download_backups=True, verbose=False,
                  clear_requests_cache=False, download_request_backup=False,
-                 quilt_owner=None, quilt_package=None,
-                 flask=False):
+                 quilt_owner=None, quilt_package=None,):
         """
         Args:
             name (:obj:`str`, optional): name
@@ -484,7 +439,6 @@
             download_request_backup (:obj:`bool`, optional): if :obj:`True`, download the request backup
             quilt_owner (:obj:`str`, optional): owner of Quilt package to save data
             quilt_package (:obj:`str`, optional): identifier of Quilt package to save data
-            flask (:obj:`bool`, optional)
         """
 
         """ CachedDataSource settings """
@@ -509,8 +463,7 @@
                                              clear_content=clear_content, load_content=load_content, max_entries=max_entries,
                                              commit_intermediate_results=commit_intermediate_results,
                                              download_backups=download_backups, verbose=verbose,
-                                             quilt_owner=quilt_owner, quilt_package=quilt_package,
-                                             flask=flask)
+                                             quilt_owner=quilt_owner, quilt_package=quilt_package)
 
     def get_requests_session(self):
         """ Setup an cache-enabled HTTP request session
