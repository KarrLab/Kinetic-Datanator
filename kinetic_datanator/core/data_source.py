"""
:Author: Jonathan Karr <jonrkarr@gmail.com>
:Date: 2017-05-08
:Copyright: 2017, Karr Lab
:License: MIT
"""

import abc
import kinetic_datanator.config
import os
import requests
import requests_cache
import shutil
import six
import sqlalchemy
import sqlalchemy.orm
from sqlalchemy_utils.functions import database_exists, create_database
from kinetic_datanator.util.constants import DATA_CACHE_DIR, DATA_DUMP_PATH
import sys
import tarfile
import subprocess
import tempfile
import time
import wc_utils.quilt


class DataSource(six.with_metaclass(abc.ABCMeta, object)):
    """ Represents an external data source

    Attributes:
        name (:obj:`str`): name
    """

    def __init__(self, name=None, verbose=False):
        """
        Args:
            name (:obj:`str`, optional): name
        """
        if not name:
            name = self.__class__.__name__
        self.name = name
        self.verbose = verbose

    def vprint(self, str):
        if self.verbose:
            print(str)


class PostgresDataSource(DataSource):
    """ Represents a Postgres database

    Attributes:
        name (:obj:`str`): name
        max_entries (:obj:`float`): maximum number of entries to save locally
        quilt_owner (:obj:`str`): owner of Quilt package to save data
        quilt_package (:obj:`str`): identifier of Quilt package to save data
        cache_dirname (:obj:`str`): directory to store the local copy of the data source
        verbose (:obj:`bool`): if :obj:`True`, print status information to the standard output

        engine (:obj:`sqlalchemy.engine.Engine`): SQLAlchemy engine
        session (:obj:`sqlalchemy.orm.session.Session`): SQLAlchemy session
        base_model (:obj:`Base`): base ORM model for the databse
    """

    def __init__(self, name=None, 
                 clear_content=False, 
                 load_content=False, max_entries=float('inf'),
                 restore_backup_data=False, restore_backup_schema=False, restore_backup_exit_on_error=True,
                 quilt_owner=None, quilt_package=None, cache_dirname=None,
                 verbose=False):
        """
        Args:
            name (:obj:`str`, optional): name
            clear_content (:obj:`bool`, optional): if :obj:`True`, clear the content of the sqlite local copy of the data source
            load_content (:obj:`bool`, optional): if :obj:`True`, load the content of the local sqlite database from the external source
            max_entries (:obj:`float`, optional): maximum number of entries to save locally
            restore_backup_data (:obj:`bool`, optional): if :obj:`True`, download and restore data from dump in Quilt package
            restore_backup_schema (:obj:`bool`, optional): if :obj:`True`, download and restore schema from dump in Quilt package
            restore_backup_exit_on_error (:obj:`bool`, optional): if :obj:`True`, exit on errors in restoring backups
            quilt_owner (:obj:`str`, optional): owner of Quilt package to save data
            quilt_package (:obj:`str`, optional): identifier of Quilt package to save data
            cache_dirname (:obj:`str`, optional): directory to store the local copy of the data source
            verbose (:obj:`bool`, optional): if :obj:`True`, print status information to the standard output
        """

        super(PostgresDataSource, self).__init__(name=name, verbose=verbose)

        self.base_model.configure_mappers()
        
        # max entries for loading content
        self.max_entries = max_entries

        # set Quilt configuration
        quilt_config = kinetic_datanator.config.get_config()['kinetic_datanator']['quilt']
        self.quilt_owner = quilt_owner or quilt_config['owner']
        self.quilt_package = quilt_package or quilt_config['package']

        # local directory for dump in Quilt package
        if not cache_dirname:
            cache_dirname = DATA_CACHE_DIR
        self.cache_dirname = cache_dirname

        # setup database and restore or load content
        self.engine = self.get_engine()
        if clear_content:
            self.clear_content()
        if restore_backup_data or restore_backup_schema:
            self.restore_backup(restore_data=restore_backup_data, 
                                restore_schema=restore_backup_schema, 
                                exit_on_error=restore_backup_exit_on_error)
        self.session = self.get_session()
        if load_content:
            self.load_content()

    def get_engine(self):
        """ Get an engine for the Postgres database. If the database doesn't exist, initialize its structure.

        Returns:
            :obj:`sqlalchemy.engine.Engine`: database engine
        """
        engine = self.base_model.engine

        if not database_exists(engine.url):
            create_database(engine.url)

        inspector = sqlalchemy.inspect(engine)
        if not inspector.get_table_names():
            self.base_model.metadata.create_all(engine)

        return engine

    def clear_content(self):
        """ Clear the content of the database (i.e. drop and recreate all tables). """

        self.base_model.drop_all()
        self.base_model.create_all()

    def get_session(self):
        """ Get a session for the database

        Returns:
            :obj:`sqlalchemy.orm.session.Session`: database session
        """
        return self.base_model.session

    def upload_backup(self):
        """ Dump and backup the database to Quilt """

        # dump database
        self.dump_database()

        # create temporary directory to checkout package
        tmp_dirname = tempfile.mkdtemp()

        # install and export package
        manager = wc_utils.quilt.QuiltManager(tmp_dirname, self.quilt_package, owner=self.quilt_owner)
        manager.download()

        # copy new files to package
        path = self._get_dump_path()
        shutil.copyfile(os.path.join(self.cache_dirname, path), os.path.join(tmp_dirname, path))

        # build and push package
        manager.upload()

        # cleanup temporary directory
        shutil.rmtree(tmp_dirname)

    def restore_backup(self, restore_data=True, restore_schema=False, exit_on_error=True):
        """ Download and restore the database from Quilt 

        Args:
            restore_data (:obj:`bool`, optional): If :obj:`True`, restore data
            restore_schema (:obj:`bool`, optional): If :obj:`True`, clear and restore schema
            exit_on_error (:obj:`bool`, optional): If :obj:`True`, exit on errors
        """

        # create temporary directory to checkout package
        tmp_dirname = tempfile.mkdtemp()

        # install and export dumped database from package
        manager = wc_utils.quilt.QuiltManager(tmp_dirname, self.quilt_package, owner=self.quilt_owner)
        path = self._get_dump_path()
        manager.download(system_path=path)
        if not os.path.isdir(self.cache_dirname):
            os.makedirs(self.cache_dirname)
        shutil.copyfile(os.path.join(tmp_dirname, path), os.path.join(self.cache_dirname, path))

        # cleanup temporary directory
        shutil.rmtree(tmp_dirname)

        # restore database
        self.restore_database(restore_data=restore_data, 
                              restore_schema=restore_schema,
                              exit_on_error=exit_on_error)

    def dump_database(self):
        """ Create a dump file of the Postgres database """

        cmd = [
            'pg_dump',
            '--dbname=' + str(self.base_model.engine.url),
            '--no-owner',
            '--no-privileges',
            '--format=c',
            '--file=' + os.path.join(self.cache_dirname, self._get_dump_path()),
            ]

<<<<<<< HEAD
        p = subprocess.Popen(cmd, stderr=subprocess.PIPE)
        err = p.communicate()[1].decode()
        if p.returncode != 0:            
=======
        p = subprocess.Popen(cmd, shell=False, stderr=subprocess.PIPE)
        while p.poll() is None:
            time.sleep(0.5)
        if p.returncode != 0:
            err = p.communicate()[1].decode()
>>>>>>> ecb46db8
            raise Exception(err)
        if err:
            print(err, file=sys.stderr)

    def restore_database(self, restore_data=True, restore_schema=False, exit_on_error=True):
        """ Restore a dump file of the Postgres database 

        Args:
            restore_data (:obj:`bool`, optional): If :obj:`True`, restore data
            restore_schema (:obj:`bool`, optional): If :obj:`True`, clear and restore schema
            exit_on_error (:obj:`bool`, optional): If :obj:`True`, exit on errors
        """
        cmd = [
<<<<<<< HEAD
            'pg_restore', 
            '--dbname=' + str(self.base_model.engine.url),            
            '--no-owner', '--no-privileges',
            os.path.join(self.cache_dirname, self._get_dump_path()),
=======
            'pg_restore',
            '--dbname=' + str(self.base_model.engine.url),
            '--clean',
            '--no-owner', '--no-privileges',
            os.path.join(self.cache_dirname, self.name + '.sql'),
>>>>>>> ecb46db8
            ]
        if not restore_data:
            cmd.append('--schema-only')
        if restore_schema:
            cmd.append('--clean')
        else:
            cmd.append('--data-only')
        if exit_on_error:
            cmd.append('--exit-on-error')

<<<<<<< HEAD
        p = subprocess.Popen(cmd, stderr=subprocess.PIPE)
        err = p.communicate()[1].decode()
        if p.returncode != 0:
            raise Exception(err)
        if err:
            print(err, file=sys.stderr)

    def _get_dump_path(self):
        """ Get the path where the dump of the database should be saved to or restored from

        Returns:
            :obj:`str`: path to the dump of the database
        """
        return self.name + '.sql'
=======
        p = subprocess.Popen(cmd, shell=False, stderr=subprocess.PIPE)
        while p.poll() is None:
            time.sleep(0.5)
        # NOTE: Alembic issue with migrations is not allowing us to do this at the moment
        if p.returncode != 0:
            err = p.communicate()[1].decode()
            print(err)
>>>>>>> ecb46db8

    @abc.abstractmethod
    def load_content(self):
        """ Load the content of the local copy of the data source """
        pass

    def get_or_create_object(self, cls, **kwargs):
        """ Get the SQLAlchemy object of type :obj:`cls` with attribute/value pairs specified by `**kwargs`. If
        an object with these attribute/value pairs does not exist, create an object with these attribute/value pairs
        and add it to the SQLAlchemy session.

        Args:
            cls (:obj:`class`): child class of :obj:`base_model`
            **kwargs (:obj:`dict`, optional): attribute-value pairs of desired SQLAlchemy object of type :obj:`cls`

        Returns:
            :obj:`base_model`: SQLAlchemy object of type :obj:`cls`
        """

        q = self.session.query(cls).filter_by(**kwargs)
        self.session.flush()
        if q.count():
            return q.first()
        else:
            obj = cls(**kwargs)
            self.session.add(obj)
            return obj


class CachedDataSource(DataSource):
    """ Represents an external data source that is cached locally in a sqlite database

    Attributes:
        filename (:obj:`str`): path to sqlite copy of the data source
        cache_dirname (:obj:`str`): directory to store the local copy of the data source
        engine (:obj:`sqlalchemy.engine.Engine`): SQLAlchemy engine
        session (:obj:`sqlalchemy.orm.session.Session`): SQLAlchemy session
        max_entries (:obj:`float`): maximum number of entries to save locally
        commit_intermediate_results (:obj:`bool`): if :obj:`True`, commit the changes throughout the loading
            process. This is particularly helpful for restarting this method when webservices go offline.
        verbose (:obj:`bool`): if :obj:`True`, print status information to the standard output
        quilt_owner (:obj:`str`): owner of Quilt package to save data
        quilt_package (:obj:`str`): identifier of Quilt package to save data

        base_model (:obj:`Base`): base ORM model for the sqlite databse
    """

    def __init__(self, name=None, cache_dirname=None, clear_content=False, load_content=False, max_entries=float('inf'),
                 commit_intermediate_results=False, download_backups=True, verbose=False,
                 quilt_owner=None, quilt_package=None):
        """
        Args:
            name (:obj:`str`, optional): name
            cache_dirname (:obj:`str`, optional): directory to store the local copy of the data source
            clear_content (:obj:`bool`, optional): if :obj:`True`, clear the content of the sqlite local copy of the data source
            load_content (:obj:`bool`, optional): if :obj:`True`, load the content of the local sqlite database from the external source
            max_entries (:obj:`float`, optional): maximum number of entries to save locally
            commit_intermediate_results (:obj:`bool`, optional): if :obj:`True`, commit the changes throughout the loading
                process. This is particularly helpful for restarting this method when webservices go offline.
            download_backups (:obj:`bool`, optional): if :obj:`True`, load the local copy of the data source from the Karr Lab server
            verbose (:obj:`bool`, optional): if :obj:`True`, print status information to the standard output
            quilt_owner (:obj:`str`, optional): owner of Quilt package to save data
            quilt_package (:obj:`str`, optional): identifier of Quilt package to save data
        """

        super(CachedDataSource, self).__init__(name=name)

        """ Set settings """
        # name
        if not cache_dirname:
            cache_dirname = DATA_CACHE_DIR
        self.cache_dirname = cache_dirname
        self.filename = os.path.join(cache_dirname, self.name + '.sqlite')

        # loading
        self.max_entries = max_entries

        # committing
        self.commit_intermediate_results = commit_intermediate_results

        # set Quilt configuration
        quilt_config = kinetic_datanator.config.get_config()['kinetic_datanator']['quilt']
        self.quilt_owner = quilt_owner or quilt_config['owner']
        self.quilt_package = quilt_package or quilt_config['package']

        """ Create SQLAlchemy session and load content if necessary """
        if os.path.isfile(self.filename):
            self.engine = self.get_engine()
            if clear_content:
                self.clear_content()
            self.session = self.get_session()
            if load_content:
                self.load_content()
        elif download_backups:
            self.download_backups()
            self.engine = self.get_engine()
            self.session = self.get_session()
            if load_content:
                self.load_content()
        else:
            self.engine = self.get_engine()
            if clear_content:
                self.clear_content()
            self.session = self.get_session()
            if load_content:
                self.load_content()

    def get_engine(self):
        """ Get an engine for the sqlite database. If the database doesn't exist, initialize its structure.

        Returns:
            :obj:`sqlalchemy.engine.Engine`: database engine
        """
        if not os.path.isdir(os.path.dirname(self.filename)):
            os.makedirs(os.path.dirname(self.filename))

        engine = sqlalchemy.create_engine('sqlite:///' + self.filename)

        if not os.path.isfile(self.filename):
            self.base_model.metadata.create_all(engine)

        return engine

    def clear_content(self):
        """ Clear the content of the sqlite database (i.e. drop and recreate all tables). """
        self.base_model.metadata.drop_all(self.engine)
        self.base_model.metadata.create_all(self.engine)

    def get_session(self):
        """ Get a session for the sqlite database

        Returns:
            :obj:`sqlalchemy.orm.session.Session`: database session
        """
        return sqlalchemy.orm.sessionmaker(bind=self.engine)()

    def upload_backups(self):
        """ Backup the local sqlite database to Quilt """

        # create temporary directory to checkout package
        tmp_dirname = tempfile.mkdtemp()

        # install and export package
        manager = wc_utils.quilt.QuiltManager(tmp_dirname, self.quilt_package, owner=self.quilt_owner)
        manager.download()

        # copy new files to package
        paths = self.get_paths_to_backup()
        for path in paths:
            if os.path.isfile(os.path.join(self.cache_dirname, path)):
                shutil.copyfile(os.path.join(self.cache_dirname, path), os.path.join(tmp_dirname, path))
            else:
                shutil.copytree(os.path.join(self.cache_dirname, path), os.path.join(tmp_dirname, path))

        # build and push package
        manager.upload()

        # cleanup temporary directory
        shutil.rmtree(tmp_dirname)

    def download_backups(self):
        """ Download the local sqlite database from Quilt """

        # create temporary directory to checkout package
        tmp_dirname = tempfile.mkdtemp()

        # install and export package
        manager = wc_utils.quilt.QuiltManager(tmp_dirname, self.quilt_package, owner=self.quilt_owner)

        # copy requested files from package
        paths = self.get_paths_to_backup(download=True)
        for path in paths:
            manager.download(system_path=path)
            if os.path.isfile(os.path.join(tmp_dirname, path)):
                shutil.copyfile(os.path.join(tmp_dirname, path), os.path.join(self.cache_dirname, path))
            else:
                shutil.copytree(os.path.join(tmp_dirname, path), os.path.join(self.cache_dirname, path))

        # cleanup temporary directory
        shutil.rmtree(tmp_dirname)

    def get_paths_to_backup(self, download=False):
        """ Get a list of the files to backup/unpack

        Args:
            download (:obj:`bool`, optional): if :obj:`True`, prepare the files for uploading

        Returns:
            :obj:`list` of :obj:`str`: list of paths to backup
        """
        paths = []
        paths.append(self.name + '.sqlite')
        return paths

    @abc.abstractmethod
    def load_content(self):
        """ Load the content of the local copy of the data source """
        pass

    def get_or_create_object(self, cls, **kwargs):
        """ Get the SQLAlchemy object of type :obj:`cls` with attribute/value pairs specified by `**kwargs`. If
        an object with these attribute/value pairs does not exist, create an object with these attribute/value pairs
        and add it to the SQLAlchemy session.

        Args:
            cls (:obj:`class`): child class of :obj:`base_model`
            **kwargs (:obj:`dict`, optional): attribute-value pairs of desired SQLAlchemy object of type :obj:`cls`

        Returns:
            :obj:`base_model`: SQLAlchemy object of type :obj:`cls`
        """
        q = self.session.query(cls).filter_by(**kwargs)
        self.session.flush()
        if q.count():
            return q.first()
        else:
            obj = cls(**kwargs)
            self.session.add(obj)
            return obj


class FtpDataSource(CachedDataSource):
    """ An external data source which can be obtained via a FTP interface

    Attributes:
        ENDPOINT_DOMAINS (:obj:`dict` of :obj:`str`, :obj:`str`): dictionary of domains to retry
    """
    ENDPOINT_DOMAINS = {}


class HttpDataSource(CachedDataSource):
    """ An external data source which can be obtained via a HTTP interface

    Attributes:
        requests_cache_filename (:obj:`str`): path to cache HTTP requests
        requests_session (:obj:`requests_cache.core.CachedSession`): cache-enabled HTTP request session
        ENDPOINT_DOMAINS (:obj:`dict` of :obj:`str`, :obj:`str`): dictionary of domains to retry
        MAX_HTTP_RETRIES (:obj:`int`): maximum number of times to retry each HTTP request
    """

    ENDPOINT_DOMAINS = {}
    MAX_HTTP_RETRIES = 5

    def __init__(self, name=None, cache_dirname=None, clear_content=False, load_content=False, max_entries=float('inf'),
                 commit_intermediate_results=False, download_backups=True, verbose=False,
                 clear_requests_cache=False, download_request_backup=False,
                 quilt_owner=None, quilt_package=None):
        """
        Args:
            name (:obj:`str`, optional): name
            cache_dirname (:obj:`str`, optional): directory to store the local copy of the data source and the HTTP requests cache
            clear_content (:obj:`bool`, optional): if :obj:`True`, clear the content of the sqlite local copy of the data source
            load_content (:obj:`bool`, optional): if :obj:`True`, load the content of the local sqlite database from the external source
            max_entries (:obj:`float`, optional): maximum number of entries to save locally
            commit_intermediate_results (:obj:`bool`, optional): if :obj:`True`, commit the changes throughout the loading
                process. This is particularly helpful for restarting this method when webservices go offline.
            download_backups (:obj:`bool`, optional): if :obj:`True`, load the local copy of the data source from the Karr Lab server
            verbose (:obj:`bool`, optional): if :obj:`True`, print status information to the standard output
            clear_requests_cache (:obj:`bool`, optional): if :obj:`True`, clear the HTTP requests cache
            download_request_backup (:obj:`bool`, optional): if :obj:`True`, download the request backup
            quilt_owner (:obj:`str`, optional): owner of Quilt package to save data
            quilt_package (:obj:`str`, optional): identifier of Quilt package to save data
        """

        """ CachedDataSource settings """
        if not name:
            name = self.__class__.__name__
        if not cache_dirname:
            cache_dirname = DATA_CACHE_DIR

        """ Request settings """
        # todo (enhancement): avoid python version-specific requests cache; this currently is necessary because request_cache uses
        # pickle which is not backwards compatible
        self.requests_cache_filename = os.path.join(cache_dirname, name + '.requests.py{}.sqlite'.format(sys.version_info[0]))
        self.requests_session = self.get_requests_session()

        if clear_requests_cache:
            self.clear_requests_cache()

        self.download_request_backup = download_request_backup

        """ Call superclass constructor which will optionally load content """
        super(HttpDataSource, self).__init__(name=name, cache_dirname=cache_dirname,
                                             clear_content=clear_content, load_content=load_content, max_entries=max_entries,
                                             commit_intermediate_results=commit_intermediate_results,
                                             download_backups=download_backups, verbose=verbose,
                                             quilt_owner=quilt_owner, quilt_package=quilt_package)

    def get_requests_session(self):
        """ Setup an cache-enabled HTTP request session

        Returns:
            :obj:`requests_cache.core.CachedSession`: cached-enable session
        """
        if not os.path.isdir(os.path.dirname(self.requests_cache_filename)):
            os.makedirs(os.path.dirname(self.requests_cache_filename))
        name, _, _ = self.requests_cache_filename.rpartition('.')

        # create caching session
        session = requests_cache.core.CachedSession(name, backend='sqlite', expire_after=None)

        # setup retrying
        for endpoint_domain in self.ENDPOINT_DOMAINS.values():
            session.mount(endpoint_domain, requests.adapters.HTTPAdapter(max_retries=self.MAX_HTTP_RETRIES))

        return session

    def clear_requests_cache(self):
        """ Clear the cache-enabled HTTP request session """
        self.requests_session.cache.clear()

    def get_paths_to_backup(self, download=False):
        """ Get a list of the files to backup/unpack

        Args:
            download (:obj:`bool`, optional): if :obj:`True`, prepare the files for uploading

        Returns:
            :obj:`list` of :obj:`str`: paths to backup
        """
        paths = super(HttpDataSource, self).get_paths_to_backup(download=download)
        if not download or self.download_request_backup:
            paths.append(self.name + '.requests.py{}.sqlite'.format(sys.version_info[0]))
        return paths


class WebserviceDataSource(DataSource):
    """ A data source that is a webservice

    Attributes:
        requests_session (:obj:`requests.Session`): cache-enabled HTTP request session
        ENDPOINT_DOMAINS (:obj:`dict` of :obj:`str`, :obj:`str`): dictionary of domains to retry
        MAX_HTTP_RETRIES (:obj:`int`): maximum number of times to retry each HTTP request
    """

    ENDPOINT_DOMAINS = {}
    MAX_HTTP_RETRIES = 5

    def __init__(self):
        self.requests_session = requests.Session()
        for endpoint_domain in self.ENDPOINT_DOMAINS.values():
            self.requests_session.mount(endpoint_domain, requests.adapters.HTTPAdapter(max_retries=self.MAX_HTTP_RETRIES))


class DataSourceWarning(UserWarning):
    """ Data source warning """
    pass<|MERGE_RESOLUTION|>--- conflicted
+++ resolved
@@ -206,17 +206,8 @@
             '--file=' + os.path.join(self.cache_dirname, self._get_dump_path()),
             ]
 
-<<<<<<< HEAD
-        p = subprocess.Popen(cmd, stderr=subprocess.PIPE)
         err = p.communicate()[1].decode()
         if p.returncode != 0:            
-=======
-        p = subprocess.Popen(cmd, shell=False, stderr=subprocess.PIPE)
-        while p.poll() is None:
-            time.sleep(0.5)
-        if p.returncode != 0:
-            err = p.communicate()[1].decode()
->>>>>>> ecb46db8
             raise Exception(err)
         if err:
             print(err, file=sys.stderr)
@@ -230,18 +221,10 @@
             exit_on_error (:obj:`bool`, optional): If :obj:`True`, exit on errors
         """
         cmd = [
-<<<<<<< HEAD
             'pg_restore', 
             '--dbname=' + str(self.base_model.engine.url),            
             '--no-owner', '--no-privileges',
             os.path.join(self.cache_dirname, self._get_dump_path()),
-=======
-            'pg_restore',
-            '--dbname=' + str(self.base_model.engine.url),
-            '--clean',
-            '--no-owner', '--no-privileges',
-            os.path.join(self.cache_dirname, self.name + '.sql'),
->>>>>>> ecb46db8
             ]
         if not restore_data:
             cmd.append('--schema-only')
@@ -252,7 +235,6 @@
         if exit_on_error:
             cmd.append('--exit-on-error')
 
-<<<<<<< HEAD
         p = subprocess.Popen(cmd, stderr=subprocess.PIPE)
         err = p.communicate()[1].decode()
         if p.returncode != 0:
@@ -267,15 +249,6 @@
             :obj:`str`: path to the dump of the database
         """
         return self.name + '.sql'
-=======
-        p = subprocess.Popen(cmd, shell=False, stderr=subprocess.PIPE)
-        while p.poll() is None:
-            time.sleep(0.5)
-        # NOTE: Alembic issue with migrations is not allowing us to do this at the moment
-        if p.returncode != 0:
-            err = p.communicate()[1].decode()
-            print(err)
->>>>>>> ecb46db8
 
     @abc.abstractmethod
     def load_content(self):
