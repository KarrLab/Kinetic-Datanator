--- conflicted
+++ resolved
@@ -23,11 +23,7 @@
 from kinetic_datanator.config import config
 from kinetic_datanator.core import data_source, models
 from kinetic_datanator.data_source import corum, pax, jaspar, jaspar, ecmdb, sabio_rk, intact, uniprot, array_express
-<<<<<<< HEAD
-
-=======
 from ete3 import NCBITaxa
->>>>>>> a6a94d83
 
 
 class FlaskCommonSchema(data_source.HttpDataSource):
@@ -93,19 +89,11 @@
         observation.physical_property = models.PhysicalProperty()
         self.property = observation.physical_property
 
-<<<<<<< HEAD
-        ## Chunk Larger DBs
-        self.add_arrayexpress()
-        if self.verbose:
-            print('Array Express Done')
-        self.add_intact_interactions()
-=======
     def load_content(self):
         """
         A wrapper for loading all the databases into common ORM database
 
         """
->>>>>>> a6a94d83
         if self.verbose:
             print(''' \n
                 ===================================
@@ -287,27 +275,6 @@
         if self.verbose:
             print('Total time taken for Pax: ' + str(time.time()-t0) + ' secs')
 
-<<<<<<< HEAD
-
-
-    def add_arrayexpress(self):
-        if self.verbose:
-            print('Initializing Array Express filling...')
-        ae = array_express.ArrayExpress(download_backups=False)
-        ae.load_content(test_url=" https://www.ebi.ac.uk/arrayexpress/json/v3/experiments/E-MTAB-5678")#,E-MTAB-5971")
-        total_experiments = ae.session.query(array_express.Experiment).all()
-        print(total_experiments)
-        total_samples = ae.session.query(array_express.Sample).all()
-        
-        
-        total_experiments = ae.session.query(array_express.Experiment).all()
-        for exp in total_experiments:
-            flask_experiment = self.get_or_create_object(
-                models.RNASeqExperiment,
-                accesion_number = exp.id
-            )
-            for sample in total_samples:
-=======
     def add_arrayexpress(self):
         if self.verbose:
             print('\n------------------------ Initializing Array Express Parsing ------------------------')
@@ -393,7 +360,6 @@
                 _experimentmetadata = exp_metadata
             )
             for sample in ae.session.query(array_express.Sample).filter_by(experiment_id = exp.id).all():
->>>>>>> a6a94d83
                 #m_name = "RNA-Seq Sample Info: " + sample.experiment_id + "_" + sample.name #{}_{}".format(sample.experiment_id, s_name)
                 metadata = self.get_or_create_object(
                     models.Metadata,
@@ -401,24 +367,6 @@
                     )
 
                 metadata.characteristic = [
-<<<<<<< HEAD
-                    self.get_or_create_object(models.Characteristic, 
-                        category = characteristic.category, 
-                        value = characteristic.value) 
-                    for characteristic in sample.characteristics
-                    ]
-                
-                metadata.variable = [
-                    self.get_or_create_object(models.Variable, 
-                        category = variable.name, 
-                        value = variable.value,
-                        units = variable.unit) 
-                    for variable in sample.variables
-                    ]
-
-                flask_sample = self.get_or_create_object(
-                    models.RNASeqDataSet,
-=======
                     self.get_or_create_object(models.Characteristic,
                         category = characteristic.category,
                         value = characteristic.value)
@@ -438,59 +386,11 @@
                     models.RNASeqDataSet,
                     name = sample.experiment_id + "_" + sample.name,
                     type = "Array Express Sample",
->>>>>>> a6a94d83
                     experiment_accession_number = sample.experiment_id,
                     sample_name = sample.name,
                     assay = sample.assay,
                     ensembl_organism_strain = sample.ensembl_organism_strain,
                     read_type = sample.read_type,
-<<<<<<< HEAD
-                    full_strain_specificity = sample.full_strain_specificity
-                )
-                flask_experiment.samples.append(flask_sample)
-            metadata = self.get_or_create_object(
-                    models.Metadata,
-                    name = "RNA-Seq Experiment Info: " + exp.id,
-                    description = exp.description
-                    )
-            metadata.taxon = [
-            self.get_or_create_object(
-                models.Taxon,
-                name = org.name
-                )
-            for org in exp.organisms]
-
-            metadata.resource.append(self.get_or_create_object(
-                models.Resource, 
-                namespace = "ArrayExpress", 
-                _id = exp.id,
-                release_date = exp.release_date
-                ))
-
-            metadata.method = [
-            self.get_or_create_object(
-                models.Method,
-                name = protocol.protocol_type,
-                comments = protocol.text,
-                performer = protocol.performer,
-                hardware = protocol.hardware,
-                software = protocol.software,
-                )
-            for protocol in exp.protocols]
-
-
-
-        
-        
-    
-
-        if self.verbose:
-            print('Comitting1')
-        self.session.commit()
-
-
-
-=======
                     full_strain_specificity = sample.full_strain_specificity,
                     _metadata = metadata
                 )
@@ -514,7 +414,6 @@
 
         if self.verbose:
             print('Total time taken for Array Express: ' + str(time.time()-t0) + ' secs')
->>>>>>> a6a94d83
 
     def add_sabiodb(self):
         """
